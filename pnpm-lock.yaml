lockfileVersion: '9.0'

settings:
  autoInstallPeers: true
  excludeLinksFromLockfile: false

importers:

  .:
    devDependencies:
      '@biomejs/biome':
        specifier: 2.3.8
        version: 2.3.8
      husky:
        specifier: ^9.1.7
        version: 9.1.7
      turbo:
        specifier: ^2.6.1
        version: 2.6.1
      typescript:
        specifier: 5.9.3
        version: 5.9.3
      ultracite:
<<<<<<< HEAD
        specifier: 6.3.8
        version: 6.3.8(typescript@5.9.3)
=======
        specifier: 5.1.2
        version: 5.1.2(@types/node@24.1.0)(@vitest/ui@3.2.4(vitest@4.0.14))(jiti@2.5.1)(jsdom@26.1.0)(typescript@5.9.2)
>>>>>>> d77c7dba

  packages/react-hooks:
    dependencies:
      zod:
        specifier: ^4.1.13
        version: 4.1.13
    devDependencies:
      '@testing-library/react':
        specifier: ^16.3.0
        version: 16.3.0(@testing-library/dom@10.4.1)(@types/react@19.2.7)(react-dom@19.2.0(react@19.2.0))(react@19.2.0)
      '@types/node':
        specifier: ^24.10.1
        version: 24.10.1
      '@types/react':
        specifier: ^19.2.7
        version: 19.2.7
      jsdom:
        specifier: ^27.2.0
        version: 27.2.0
      react:
        specifier: ^19.2.0
        version: 19.2.0
      react-dom:
        specifier: ^19.2.0
        version: 19.2.0(react@19.2.0)
      typescript:
        specifier: 5.9.3
        version: 5.9.3
      unbuild:
        specifier: ^3.6.1
        version: 3.6.1(typescript@5.9.3)
      vitest:
        specifier: ^4.0.14
        version: 4.0.14(@types/node@24.10.1)(jiti@2.5.1)(jsdom@27.2.0)

  packages/tailwindcss-utils:
    dependencies:
      clsx:
        specifier: ^2.1.1
        version: 2.1.1
      tailwind-merge:
        specifier: ^3.4.0
        version: 3.4.0
      tailwindcss:
        specifier: '>=4.1.0'
        version: 4.1.11
    devDependencies:
      typescript:
        specifier: 5.9.3
        version: 5.9.3
      unbuild:
        specifier: ^3.6.1
        version: 3.6.1(typescript@5.9.3)
      vitest:
<<<<<<< HEAD
        specifier: ^3.2.4
        version: 3.2.4(@types/node@24.10.1)(@vitest/ui@3.2.4)(jiti@2.5.1)(jsdom@27.2.0)
=======
        specifier: ^4.0.14
        version: 4.0.14(@types/node@24.1.0)(@vitest/ui@3.2.4(vitest@4.0.14))(jiti@2.5.1)(jsdom@26.1.0)
>>>>>>> d77c7dba

  packages/typescript-config:
    devDependencies:
      typescript:
        specifier: 5.9.3
        version: 5.9.3

packages:

  '@acemir/cssom@0.9.24':
    resolution: {integrity: sha512-5YjgMmAiT2rjJZU7XK1SNI7iqTy92DpaYVgG6x63FxkJ11UpYfLndHJATtinWJClAXiOlW9XWaUyAQf8pMrQPg==}

  '@asamuzakjp/css-color@4.1.0':
    resolution: {integrity: sha512-9xiBAtLn4aNsa4mDnpovJvBn72tNEIACyvlqaNJ+ADemR+yeMJWnBudOi2qGDviJa7SwcDOU/TRh5dnET7qk0w==}

  '@asamuzakjp/dom-selector@6.7.5':
    resolution: {integrity: sha512-Eks6dY8zau4m4wNRQjRVaKQRTalNcPcBvU1ZQ35w5kKRk1gUeNCkVLsRiATurjASTp3TKM4H10wsI50nx3NZdw==}

  '@asamuzakjp/nwsapi@2.3.9':
    resolution: {integrity: sha512-n8GuYSrI9bF7FFZ/SjhwevlHc8xaVlb/7HmHelnc/PZXBD2ZR49NnN9sMMuDdEGPeeRQ5d0hqlSlEpgCX3Wl0Q==}

  '@babel/code-frame@7.27.1':
    resolution: {integrity: sha512-cjQ7ZlQ0Mv3b47hABuTevyTuYN4i+loJKGeV9flcCgIK37cCXRh+L1bd3iBHlynerhQ7BhCkn2BPbQUL+rGqFg==}
    engines: {node: '>=6.9.0'}

  '@babel/helper-validator-identifier@7.27.1':
    resolution: {integrity: sha512-D2hP9eA+Sqx1kBZgzxZh0y1trbuU+JoDkiEwqhQ36nodYqJwyEIhPSdMNd7lOm/4io72luTPWH20Yda0xOuUow==}
    engines: {node: '>=6.9.0'}

  '@babel/runtime@7.28.2':
    resolution: {integrity: sha512-KHp2IflsnGywDjBWDkR9iEqiWSpc8GIi0lgTT3mOElT0PP1tG26P4tmFI2YvAdzgq9RGyoHZQEIEdZy6Ec5xCA==}
    engines: {node: '>=6.9.0'}

  '@biomejs/biome@2.3.8':
    resolution: {integrity: sha512-Qjsgoe6FEBxWAUzwFGFrB+1+M8y/y5kwmg5CHac+GSVOdmOIqsAiXM5QMVGZJ1eCUCLlPZtq4aFAQ0eawEUuUA==}
    engines: {node: '>=14.21.3'}
    hasBin: true

  '@biomejs/cli-darwin-arm64@2.3.8':
    resolution: {integrity: sha512-HM4Zg9CGQ3txTPflxD19n8MFPrmUAjaC7PQdLkugeeC0cQ+PiVrd7i09gaBS/11QKsTDBJhVg85CEIK9f50Qww==}
    engines: {node: '>=14.21.3'}
    cpu: [arm64]
    os: [darwin]

  '@biomejs/cli-darwin-x64@2.3.8':
    resolution: {integrity: sha512-lUDQ03D7y/qEao7RgdjWVGCu+BLYadhKTm40HkpJIi6kn8LSv5PAwRlew/DmwP4YZ9ke9XXoTIQDO1vAnbRZlA==}
    engines: {node: '>=14.21.3'}
    cpu: [x64]
    os: [darwin]

  '@biomejs/cli-linux-arm64-musl@2.3.8':
    resolution: {integrity: sha512-PShR4mM0sjksUMyxbyPNMxoKFPVF48fU8Qe8Sfx6w6F42verbwRLbz+QiKNiDPRJwUoMG1nPM50OBL3aOnTevA==}
    engines: {node: '>=14.21.3'}
    cpu: [arm64]
    os: [linux]

  '@biomejs/cli-linux-arm64@2.3.8':
    resolution: {integrity: sha512-Uo1OJnIkJgSgF+USx970fsM/drtPcQ39I+JO+Fjsaa9ZdCN1oysQmy6oAGbyESlouz+rzEckLTF6DS7cWse95g==}
    engines: {node: '>=14.21.3'}
    cpu: [arm64]
    os: [linux]

  '@biomejs/cli-linux-x64-musl@2.3.8':
    resolution: {integrity: sha512-YGLkqU91r1276uwSjiUD/xaVikdxgV1QpsicT0bIA1TaieM6E5ibMZeSyjQ/izBn4tKQthUSsVZacmoJfa3pDA==}
    engines: {node: '>=14.21.3'}
    cpu: [x64]
    os: [linux]

  '@biomejs/cli-linux-x64@2.3.8':
    resolution: {integrity: sha512-QDPMD5bQz6qOVb3kiBui0zKZXASLo0NIQ9JVJio5RveBEFgDgsvJFUvZIbMbUZT3T00M/1wdzwWXk4GIh0KaAw==}
    engines: {node: '>=14.21.3'}
    cpu: [x64]
    os: [linux]

  '@biomejs/cli-win32-arm64@2.3.8':
    resolution: {integrity: sha512-H4IoCHvL1fXKDrTALeTKMiE7GGWFAraDwBYFquE/L/5r1927Te0mYIGseXi4F+lrrwhSWbSGt5qPFswNoBaCxg==}
    engines: {node: '>=14.21.3'}
    cpu: [arm64]
    os: [win32]

  '@biomejs/cli-win32-x64@2.3.8':
    resolution: {integrity: sha512-RguzimPoZWtBapfKhKjcWXBVI91tiSprqdBYu7tWhgN8pKRZhw24rFeNZTNf6UiBfjCYCi9eFQs/JzJZIhuK4w==}
    engines: {node: '>=14.21.3'}
    cpu: [x64]
    os: [win32]

  '@clack/core@0.5.0':
    resolution: {integrity: sha512-p3y0FIOwaYRUPRcMO7+dlmLh8PSRcrjuTndsiA0WAFbWES0mLZlrjVoBRZ9DzkPFJZG6KGkJmoEAY0ZcVWTkow==}

  '@clack/prompts@0.11.0':
    resolution: {integrity: sha512-pMN5FcrEw9hUkZA4f+zLlzivQSeQf5dRGJjSUbvVYDLvpKCdQx5OaknvKzgbtXOizhP+SJJJjqEbOe55uKKfAw==}

  '@csstools/color-helpers@5.1.0':
    resolution: {integrity: sha512-S11EXWJyy0Mz5SYvRmY8nJYTFFd1LCNV+7cXyAgQtOOuzb4EsgfqDufL+9esx72/eLhsRdGZwaldu/h+E4t4BA==}
    engines: {node: '>=18'}

  '@csstools/css-calc@2.1.4':
    resolution: {integrity: sha512-3N8oaj+0juUw/1H3YwmDDJXCgTB1gKU6Hc/bB502u9zR0q2vd786XJH9QfrKIEgFlZmhZiq6epXl4rHqhzsIgQ==}
    engines: {node: '>=18'}
    peerDependencies:
      '@csstools/css-parser-algorithms': ^3.0.5
      '@csstools/css-tokenizer': ^3.0.4

  '@csstools/css-color-parser@3.1.0':
    resolution: {integrity: sha512-nbtKwh3a6xNVIp/VRuXV64yTKnb1IjTAEEh3irzS+HkKjAOYLTGNb9pmVNntZ8iVBHcWDA2Dof0QtPgFI1BaTA==}
    engines: {node: '>=18'}
    peerDependencies:
      '@csstools/css-parser-algorithms': ^3.0.5
      '@csstools/css-tokenizer': ^3.0.4

  '@csstools/css-parser-algorithms@3.0.5':
    resolution: {integrity: sha512-DaDeUkXZKjdGhgYaHNJTV9pV7Y9B3b644jCLs9Upc3VeNGg6LWARAT6O+Q+/COo+2gg/bM5rhpMAtf70WqfBdQ==}
    engines: {node: '>=18'}
    peerDependencies:
      '@csstools/css-tokenizer': ^3.0.4

  '@csstools/css-syntax-patches-for-csstree@1.0.20':
    resolution: {integrity: sha512-8BHsjXfSciZxjmHQOuVdW2b8WLUPts9a+mfL13/PzEviufUEW2xnvQuOlKs9dRBHgRqJ53SF/DUoK9+MZk72oQ==}
    engines: {node: '>=18'}

  '@csstools/css-tokenizer@3.0.4':
    resolution: {integrity: sha512-Vd/9EVDiu6PPJt9yAh6roZP6El1xHrdvIVGjyBsHR0RYwNHgL7FJPyIIW4fANJNG6FtyZfvlRPpFI4ZM/lubvw==}
    engines: {node: '>=18'}

  '@esbuild/aix-ppc64@0.25.12':
    resolution: {integrity: sha512-Hhmwd6CInZ3dwpuGTF8fJG6yoWmsToE+vYgD4nytZVxcu1ulHpUQRAB1UJ8+N1Am3Mz4+xOByoQoSZf4D+CpkA==}
    engines: {node: '>=18'}
    cpu: [ppc64]
    os: [aix]

  '@esbuild/aix-ppc64@0.25.8':
    resolution: {integrity: sha512-urAvrUedIqEiFR3FYSLTWQgLu5tb+m0qZw0NBEasUeo6wuqatkMDaRT+1uABiGXEu5vqgPd7FGE1BhsAIy9QVA==}
    engines: {node: '>=18'}
    cpu: [ppc64]
    os: [aix]

  '@esbuild/android-arm64@0.25.12':
    resolution: {integrity: sha512-6AAmLG7zwD1Z159jCKPvAxZd4y/VTO0VkprYy+3N2FtJ8+BQWFXU+OxARIwA46c5tdD9SsKGZ/1ocqBS/gAKHg==}
    engines: {node: '>=18'}
    cpu: [arm64]
    os: [android]

  '@esbuild/android-arm64@0.25.8':
    resolution: {integrity: sha512-OD3p7LYzWpLhZEyATcTSJ67qB5D+20vbtr6vHlHWSQYhKtzUYrETuWThmzFpZtFsBIxRvhO07+UgVA9m0i/O1w==}
    engines: {node: '>=18'}
    cpu: [arm64]
    os: [android]

  '@esbuild/android-arm@0.25.12':
    resolution: {integrity: sha512-VJ+sKvNA/GE7Ccacc9Cha7bpS8nyzVv0jdVgwNDaR4gDMC/2TTRc33Ip8qrNYUcpkOHUT5OZ0bUcNNVZQ9RLlg==}
    engines: {node: '>=18'}
    cpu: [arm]
    os: [android]

  '@esbuild/android-arm@0.25.8':
    resolution: {integrity: sha512-RONsAvGCz5oWyePVnLdZY/HHwA++nxYWIX1atInlaW6SEkwq6XkP3+cb825EUcRs5Vss/lGh/2YxAb5xqc07Uw==}
    engines: {node: '>=18'}
    cpu: [arm]
    os: [android]

  '@esbuild/android-x64@0.25.12':
    resolution: {integrity: sha512-5jbb+2hhDHx5phYR2By8GTWEzn6I9UqR11Kwf22iKbNpYrsmRB18aX/9ivc5cabcUiAT/wM+YIZ6SG9QO6a8kg==}
    engines: {node: '>=18'}
    cpu: [x64]
    os: [android]

  '@esbuild/android-x64@0.25.8':
    resolution: {integrity: sha512-yJAVPklM5+4+9dTeKwHOaA+LQkmrKFX96BM0A/2zQrbS6ENCmxc4OVoBs5dPkCCak2roAD+jKCdnmOqKszPkjA==}
    engines: {node: '>=18'}
    cpu: [x64]
    os: [android]

  '@esbuild/darwin-arm64@0.25.12':
    resolution: {integrity: sha512-N3zl+lxHCifgIlcMUP5016ESkeQjLj/959RxxNYIthIg+CQHInujFuXeWbWMgnTo4cp5XVHqFPmpyu9J65C1Yg==}
    engines: {node: '>=18'}
    cpu: [arm64]
    os: [darwin]

  '@esbuild/darwin-arm64@0.25.8':
    resolution: {integrity: sha512-Jw0mxgIaYX6R8ODrdkLLPwBqHTtYHJSmzzd+QeytSugzQ0Vg4c5rDky5VgkoowbZQahCbsv1rT1KW72MPIkevw==}
    engines: {node: '>=18'}
    cpu: [arm64]
    os: [darwin]

  '@esbuild/darwin-x64@0.25.12':
    resolution: {integrity: sha512-HQ9ka4Kx21qHXwtlTUVbKJOAnmG1ipXhdWTmNXiPzPfWKpXqASVcWdnf2bnL73wgjNrFXAa3yYvBSd9pzfEIpA==}
    engines: {node: '>=18'}
    cpu: [x64]
    os: [darwin]

  '@esbuild/darwin-x64@0.25.8':
    resolution: {integrity: sha512-Vh2gLxxHnuoQ+GjPNvDSDRpoBCUzY4Pu0kBqMBDlK4fuWbKgGtmDIeEC081xi26PPjn+1tct+Bh8FjyLlw1Zlg==}
    engines: {node: '>=18'}
    cpu: [x64]
    os: [darwin]

  '@esbuild/freebsd-arm64@0.25.12':
    resolution: {integrity: sha512-gA0Bx759+7Jve03K1S0vkOu5Lg/85dou3EseOGUes8flVOGxbhDDh/iZaoek11Y8mtyKPGF3vP8XhnkDEAmzeg==}
    engines: {node: '>=18'}
    cpu: [arm64]
    os: [freebsd]

  '@esbuild/freebsd-arm64@0.25.8':
    resolution: {integrity: sha512-YPJ7hDQ9DnNe5vxOm6jaie9QsTwcKedPvizTVlqWG9GBSq+BuyWEDazlGaDTC5NGU4QJd666V0yqCBL2oWKPfA==}
    engines: {node: '>=18'}
    cpu: [arm64]
    os: [freebsd]

  '@esbuild/freebsd-x64@0.25.12':
    resolution: {integrity: sha512-TGbO26Yw2xsHzxtbVFGEXBFH0FRAP7gtcPE7P5yP7wGy7cXK2oO7RyOhL5NLiqTlBh47XhmIUXuGciXEqYFfBQ==}
    engines: {node: '>=18'}
    cpu: [x64]
    os: [freebsd]

  '@esbuild/freebsd-x64@0.25.8':
    resolution: {integrity: sha512-MmaEXxQRdXNFsRN/KcIimLnSJrk2r5H8v+WVafRWz5xdSVmWLoITZQXcgehI2ZE6gioE6HirAEToM/RvFBeuhw==}
    engines: {node: '>=18'}
    cpu: [x64]
    os: [freebsd]

  '@esbuild/linux-arm64@0.25.12':
    resolution: {integrity: sha512-8bwX7a8FghIgrupcxb4aUmYDLp8pX06rGh5HqDT7bB+8Rdells6mHvrFHHW2JAOPZUbnjUpKTLg6ECyzvas2AQ==}
    engines: {node: '>=18'}
    cpu: [arm64]
    os: [linux]

  '@esbuild/linux-arm64@0.25.8':
    resolution: {integrity: sha512-WIgg00ARWv/uYLU7lsuDK00d/hHSfES5BzdWAdAig1ioV5kaFNrtK8EqGcUBJhYqotlUByUKz5Qo6u8tt7iD/w==}
    engines: {node: '>=18'}
    cpu: [arm64]
    os: [linux]

  '@esbuild/linux-arm@0.25.12':
    resolution: {integrity: sha512-lPDGyC1JPDou8kGcywY0YILzWlhhnRjdof3UlcoqYmS9El818LLfJJc3PXXgZHrHCAKs/Z2SeZtDJr5MrkxtOw==}
    engines: {node: '>=18'}
    cpu: [arm]
    os: [linux]

  '@esbuild/linux-arm@0.25.8':
    resolution: {integrity: sha512-FuzEP9BixzZohl1kLf76KEVOsxtIBFwCaLupVuk4eFVnOZfU+Wsn+x5Ryam7nILV2pkq2TqQM9EZPsOBuMC+kg==}
    engines: {node: '>=18'}
    cpu: [arm]
    os: [linux]

  '@esbuild/linux-ia32@0.25.12':
    resolution: {integrity: sha512-0y9KrdVnbMM2/vG8KfU0byhUN+EFCny9+8g202gYqSSVMonbsCfLjUO+rCci7pM0WBEtz+oK/PIwHkzxkyharA==}
    engines: {node: '>=18'}
    cpu: [ia32]
    os: [linux]

  '@esbuild/linux-ia32@0.25.8':
    resolution: {integrity: sha512-A1D9YzRX1i+1AJZuFFUMP1E9fMaYY+GnSQil9Tlw05utlE86EKTUA7RjwHDkEitmLYiFsRd9HwKBPEftNdBfjg==}
    engines: {node: '>=18'}
    cpu: [ia32]
    os: [linux]

  '@esbuild/linux-loong64@0.25.12':
    resolution: {integrity: sha512-h///Lr5a9rib/v1GGqXVGzjL4TMvVTv+s1DPoxQdz7l/AYv6LDSxdIwzxkrPW438oUXiDtwM10o9PmwS/6Z0Ng==}
    engines: {node: '>=18'}
    cpu: [loong64]
    os: [linux]

  '@esbuild/linux-loong64@0.25.8':
    resolution: {integrity: sha512-O7k1J/dwHkY1RMVvglFHl1HzutGEFFZ3kNiDMSOyUrB7WcoHGf96Sh+64nTRT26l3GMbCW01Ekh/ThKM5iI7hQ==}
    engines: {node: '>=18'}
    cpu: [loong64]
    os: [linux]

  '@esbuild/linux-mips64el@0.25.12':
    resolution: {integrity: sha512-iyRrM1Pzy9GFMDLsXn1iHUm18nhKnNMWscjmp4+hpafcZjrr2WbT//d20xaGljXDBYHqRcl8HnxbX6uaA/eGVw==}
    engines: {node: '>=18'}
    cpu: [mips64el]
    os: [linux]

  '@esbuild/linux-mips64el@0.25.8':
    resolution: {integrity: sha512-uv+dqfRazte3BzfMp8PAQXmdGHQt2oC/y2ovwpTteqrMx2lwaksiFZ/bdkXJC19ttTvNXBuWH53zy/aTj1FgGw==}
    engines: {node: '>=18'}
    cpu: [mips64el]
    os: [linux]

  '@esbuild/linux-ppc64@0.25.12':
    resolution: {integrity: sha512-9meM/lRXxMi5PSUqEXRCtVjEZBGwB7P/D4yT8UG/mwIdze2aV4Vo6U5gD3+RsoHXKkHCfSxZKzmDssVlRj1QQA==}
    engines: {node: '>=18'}
    cpu: [ppc64]
    os: [linux]

  '@esbuild/linux-ppc64@0.25.8':
    resolution: {integrity: sha512-GyG0KcMi1GBavP5JgAkkstMGyMholMDybAf8wF5A70CALlDM2p/f7YFE7H92eDeH/VBtFJA5MT4nRPDGg4JuzQ==}
    engines: {node: '>=18'}
    cpu: [ppc64]
    os: [linux]

  '@esbuild/linux-riscv64@0.25.12':
    resolution: {integrity: sha512-Zr7KR4hgKUpWAwb1f3o5ygT04MzqVrGEGXGLnj15YQDJErYu/BGg+wmFlIDOdJp0PmB0lLvxFIOXZgFRrdjR0w==}
    engines: {node: '>=18'}
    cpu: [riscv64]
    os: [linux]

  '@esbuild/linux-riscv64@0.25.8':
    resolution: {integrity: sha512-rAqDYFv3yzMrq7GIcen3XP7TUEG/4LK86LUPMIz6RT8A6pRIDn0sDcvjudVZBiiTcZCY9y2SgYX2lgK3AF+1eg==}
    engines: {node: '>=18'}
    cpu: [riscv64]
    os: [linux]

  '@esbuild/linux-s390x@0.25.12':
    resolution: {integrity: sha512-MsKncOcgTNvdtiISc/jZs/Zf8d0cl/t3gYWX8J9ubBnVOwlk65UIEEvgBORTiljloIWnBzLs4qhzPkJcitIzIg==}
    engines: {node: '>=18'}
    cpu: [s390x]
    os: [linux]

  '@esbuild/linux-s390x@0.25.8':
    resolution: {integrity: sha512-Xutvh6VjlbcHpsIIbwY8GVRbwoviWT19tFhgdA7DlenLGC/mbc3lBoVb7jxj9Z+eyGqvcnSyIltYUrkKzWqSvg==}
    engines: {node: '>=18'}
    cpu: [s390x]
    os: [linux]

  '@esbuild/linux-x64@0.25.12':
    resolution: {integrity: sha512-uqZMTLr/zR/ed4jIGnwSLkaHmPjOjJvnm6TVVitAa08SLS9Z0VM8wIRx7gWbJB5/J54YuIMInDquWyYvQLZkgw==}
    engines: {node: '>=18'}
    cpu: [x64]
    os: [linux]

  '@esbuild/linux-x64@0.25.8':
    resolution: {integrity: sha512-ASFQhgY4ElXh3nDcOMTkQero4b1lgubskNlhIfJrsH5OKZXDpUAKBlNS0Kx81jwOBp+HCeZqmoJuihTv57/jvQ==}
    engines: {node: '>=18'}
    cpu: [x64]
    os: [linux]

  '@esbuild/netbsd-arm64@0.25.12':
    resolution: {integrity: sha512-xXwcTq4GhRM7J9A8Gv5boanHhRa/Q9KLVmcyXHCTaM4wKfIpWkdXiMog/KsnxzJ0A1+nD+zoecuzqPmCRyBGjg==}
    engines: {node: '>=18'}
    cpu: [arm64]
    os: [netbsd]

  '@esbuild/netbsd-arm64@0.25.8':
    resolution: {integrity: sha512-d1KfruIeohqAi6SA+gENMuObDbEjn22olAR7egqnkCD9DGBG0wsEARotkLgXDu6c4ncgWTZJtN5vcgxzWRMzcw==}
    engines: {node: '>=18'}
    cpu: [arm64]
    os: [netbsd]

  '@esbuild/netbsd-x64@0.25.12':
    resolution: {integrity: sha512-Ld5pTlzPy3YwGec4OuHh1aCVCRvOXdH8DgRjfDy/oumVovmuSzWfnSJg+VtakB9Cm0gxNO9BzWkj6mtO1FMXkQ==}
    engines: {node: '>=18'}
    cpu: [x64]
    os: [netbsd]

  '@esbuild/netbsd-x64@0.25.8':
    resolution: {integrity: sha512-nVDCkrvx2ua+XQNyfrujIG38+YGyuy2Ru9kKVNyh5jAys6n+l44tTtToqHjino2My8VAY6Lw9H7RI73XFi66Cg==}
    engines: {node: '>=18'}
    cpu: [x64]
    os: [netbsd]

  '@esbuild/openbsd-arm64@0.25.12':
    resolution: {integrity: sha512-fF96T6KsBo/pkQI950FARU9apGNTSlZGsv1jZBAlcLL1MLjLNIWPBkj5NlSz8aAzYKg+eNqknrUJ24QBybeR5A==}
    engines: {node: '>=18'}
    cpu: [arm64]
    os: [openbsd]

  '@esbuild/openbsd-arm64@0.25.8':
    resolution: {integrity: sha512-j8HgrDuSJFAujkivSMSfPQSAa5Fxbvk4rgNAS5i3K+r8s1X0p1uOO2Hl2xNsGFppOeHOLAVgYwDVlmxhq5h+SQ==}
    engines: {node: '>=18'}
    cpu: [arm64]
    os: [openbsd]

  '@esbuild/openbsd-x64@0.25.12':
    resolution: {integrity: sha512-MZyXUkZHjQxUvzK7rN8DJ3SRmrVrke8ZyRusHlP+kuwqTcfWLyqMOE3sScPPyeIXN/mDJIfGXvcMqCgYKekoQw==}
    engines: {node: '>=18'}
    cpu: [x64]
    os: [openbsd]

  '@esbuild/openbsd-x64@0.25.8':
    resolution: {integrity: sha512-1h8MUAwa0VhNCDp6Af0HToI2TJFAn1uqT9Al6DJVzdIBAd21m/G0Yfc77KDM3uF3T/YaOgQq3qTJHPbTOInaIQ==}
    engines: {node: '>=18'}
    cpu: [x64]
    os: [openbsd]

  '@esbuild/openharmony-arm64@0.25.12':
    resolution: {integrity: sha512-rm0YWsqUSRrjncSXGA7Zv78Nbnw4XL6/dzr20cyrQf7ZmRcsovpcRBdhD43Nuk3y7XIoW2OxMVvwuRvk9XdASg==}
    engines: {node: '>=18'}
    cpu: [arm64]
    os: [openharmony]

  '@esbuild/openharmony-arm64@0.25.8':
    resolution: {integrity: sha512-r2nVa5SIK9tSWd0kJd9HCffnDHKchTGikb//9c7HX+r+wHYCpQrSgxhlY6KWV1nFo1l4KFbsMlHk+L6fekLsUg==}
    engines: {node: '>=18'}
    cpu: [arm64]
    os: [openharmony]

  '@esbuild/sunos-x64@0.25.12':
    resolution: {integrity: sha512-3wGSCDyuTHQUzt0nV7bocDy72r2lI33QL3gkDNGkod22EsYl04sMf0qLb8luNKTOmgF/eDEDP5BFNwoBKH441w==}
    engines: {node: '>=18'}
    cpu: [x64]
    os: [sunos]

  '@esbuild/sunos-x64@0.25.8':
    resolution: {integrity: sha512-zUlaP2S12YhQ2UzUfcCuMDHQFJyKABkAjvO5YSndMiIkMimPmxA+BYSBikWgsRpvyxuRnow4nS5NPnf9fpv41w==}
    engines: {node: '>=18'}
    cpu: [x64]
    os: [sunos]

  '@esbuild/win32-arm64@0.25.12':
    resolution: {integrity: sha512-rMmLrur64A7+DKlnSuwqUdRKyd3UE7oPJZmnljqEptesKM8wx9J8gx5u0+9Pq0fQQW8vqeKebwNXdfOyP+8Bsg==}
    engines: {node: '>=18'}
    cpu: [arm64]
    os: [win32]

  '@esbuild/win32-arm64@0.25.8':
    resolution: {integrity: sha512-YEGFFWESlPva8hGL+zvj2z/SaK+pH0SwOM0Nc/d+rVnW7GSTFlLBGzZkuSU9kFIGIo8q9X3ucpZhu8PDN5A2sQ==}
    engines: {node: '>=18'}
    cpu: [arm64]
    os: [win32]

  '@esbuild/win32-ia32@0.25.12':
    resolution: {integrity: sha512-HkqnmmBoCbCwxUKKNPBixiWDGCpQGVsrQfJoVGYLPT41XWF8lHuE5N6WhVia2n4o5QK5M4tYr21827fNhi4byQ==}
    engines: {node: '>=18'}
    cpu: [ia32]
    os: [win32]

  '@esbuild/win32-ia32@0.25.8':
    resolution: {integrity: sha512-hiGgGC6KZ5LZz58OL/+qVVoZiuZlUYlYHNAmczOm7bs2oE1XriPFi5ZHHrS8ACpV5EjySrnoCKmcbQMN+ojnHg==}
    engines: {node: '>=18'}
    cpu: [ia32]
    os: [win32]

  '@esbuild/win32-x64@0.25.12':
    resolution: {integrity: sha512-alJC0uCZpTFrSL0CCDjcgleBXPnCrEAhTBILpeAp7M/OFgoqtAetfBzX0xM00MUsVVPpVjlPuMbREqnZCXaTnA==}
    engines: {node: '>=18'}
    cpu: [x64]
    os: [win32]

  '@esbuild/win32-x64@0.25.8':
    resolution: {integrity: sha512-cn3Yr7+OaaZq1c+2pe+8yxC8E144SReCQjN6/2ynubzYjvyqZjTXfQJpAcQpsdJq3My7XADANiYGHoFC69pLQw==}
    engines: {node: '>=18'}
    cpu: [x64]
    os: [win32]

  '@isaacs/balanced-match@4.0.1':
    resolution: {integrity: sha512-yzMTt9lEb8Gv7zRioUilSglI0c0smZ9k5D65677DLWLtWJaXIS3CqcGyUFByYKlnUj6TkjLVs54fBl6+TiGQDQ==}
    engines: {node: 20 || >=22}

  '@isaacs/brace-expansion@5.0.0':
    resolution: {integrity: sha512-ZT55BDLV0yv0RBm2czMiZ+SqCGO7AvmOM3G/w2xhVPH+te0aKgFjmBvGlL1dH+ql2tgGO3MVrbb3jCKyvpgnxA==}
    engines: {node: 20 || >=22}

  '@jridgewell/sourcemap-codec@1.5.4':
    resolution: {integrity: sha512-VT2+G1VQs/9oz078bLrYbecdZKs912zQlkelYpuf+SXF+QvZDYJlbx/LSx+meSAwdDFnF8FVXW92AVjjkVmgFw==}

  '@jridgewell/sourcemap-codec@1.5.5':
    resolution: {integrity: sha512-cYQ9310grqxueWbl+WuIUIaiUaDcj7WOq5fVhEljNVgRfOUhY9fy2zTvfoqWsnebh8Sl70VScFbICvJnLKB0Og==}

  '@polka/url@1.0.0-next.29':
    resolution: {integrity: sha512-wwQAWhWSuHaag8c4q/KN/vCoeOJYshAIvMQwD4GpSb3OiZklFfvAgmj0VCBBImRpuF/aFgIRzllXlVX93Jevww==}

  '@rollup/plugin-alias@5.1.1':
    resolution: {integrity: sha512-PR9zDb+rOzkRb2VD+EuKB7UC41vU5DIwZ5qqCpk0KJudcWAyi8rvYOhS7+L5aZCspw1stTViLgN5v6FF1p5cgQ==}
    engines: {node: '>=14.0.0'}
    peerDependencies:
      rollup: ^1.20.0||^2.0.0||^3.0.0||^4.0.0
    peerDependenciesMeta:
      rollup:
        optional: true

  '@rollup/plugin-commonjs@28.0.6':
    resolution: {integrity: sha512-XSQB1K7FUU5QP+3lOQmVCE3I0FcbbNvmNT4VJSj93iUjayaARrTQeoRdiYQoftAJBLrR9t2agwAd3ekaTgHNlw==}
    engines: {node: '>=16.0.0 || 14 >= 14.17'}
    peerDependencies:
      rollup: ^2.68.0||^3.0.0||^4.0.0
    peerDependenciesMeta:
      rollup:
        optional: true

  '@rollup/plugin-json@6.1.0':
    resolution: {integrity: sha512-EGI2te5ENk1coGeADSIwZ7G2Q8CJS2sF120T7jLw4xFw9n7wIOXHo+kIYRAoVpJAN+kmqZSoO3Fp4JtoNF4ReA==}
    engines: {node: '>=14.0.0'}
    peerDependencies:
      rollup: ^1.20.0||^2.0.0||^3.0.0||^4.0.0
    peerDependenciesMeta:
      rollup:
        optional: true

  '@rollup/plugin-node-resolve@16.0.1':
    resolution: {integrity: sha512-tk5YCxJWIG81umIvNkSod2qK5KyQW19qcBF/B78n1bjtOON6gzKoVeSzAE8yHCZEDmqkHKkxplExA8KzdJLJpA==}
    engines: {node: '>=14.0.0'}
    peerDependencies:
      rollup: ^2.78.0||^3.0.0||^4.0.0
    peerDependenciesMeta:
      rollup:
        optional: true

  '@rollup/plugin-replace@6.0.2':
    resolution: {integrity: sha512-7QaYCf8bqF04dOy7w/eHmJeNExxTYwvKAmlSAH/EaWWUzbT0h5sbF6bktFoX/0F/0qwng5/dWFMyf3gzaM8DsQ==}
    engines: {node: '>=14.0.0'}
    peerDependencies:
      rollup: ^1.20.0||^2.0.0||^3.0.0||^4.0.0
    peerDependenciesMeta:
      rollup:
        optional: true

  '@rollup/pluginutils@5.2.0':
    resolution: {integrity: sha512-qWJ2ZTbmumwiLFomfzTyt5Kng4hwPi9rwCYN4SHb6eaRU1KNO4ccxINHr/VhH4GgPlt1XfSTLX2LBTme8ne4Zw==}
    engines: {node: '>=14.0.0'}
    peerDependencies:
      rollup: ^1.20.0||^2.0.0||^3.0.0||^4.0.0
    peerDependenciesMeta:
      rollup:
        optional: true

  '@rollup/rollup-android-arm-eabi@4.46.2':
    resolution: {integrity: sha512-Zj3Hl6sN34xJtMv7Anwb5Gu01yujyE/cLBDB2gnHTAHaWS1Z38L7kuSG+oAh0giZMqG060f/YBStXtMH6FvPMA==}
    cpu: [arm]
    os: [android]

  '@rollup/rollup-android-arm64@4.46.2':
    resolution: {integrity: sha512-nTeCWY83kN64oQ5MGz3CgtPx8NSOhC5lWtsjTs+8JAJNLcP3QbLCtDDgUKQc/Ro/frpMq4SHUaHN6AMltcEoLQ==}
    cpu: [arm64]
    os: [android]

  '@rollup/rollup-darwin-arm64@4.46.2':
    resolution: {integrity: sha512-HV7bW2Fb/F5KPdM/9bApunQh68YVDU8sO8BvcW9OngQVN3HHHkw99wFupuUJfGR9pYLLAjcAOA6iO+evsbBaPQ==}
    cpu: [arm64]
    os: [darwin]

  '@rollup/rollup-darwin-x64@4.46.2':
    resolution: {integrity: sha512-SSj8TlYV5nJixSsm/y3QXfhspSiLYP11zpfwp6G/YDXctf3Xkdnk4woJIF5VQe0of2OjzTt8EsxnJDCdHd2xMA==}
    cpu: [x64]
    os: [darwin]

  '@rollup/rollup-freebsd-arm64@4.46.2':
    resolution: {integrity: sha512-ZyrsG4TIT9xnOlLsSSi9w/X29tCbK1yegE49RYm3tu3wF1L/B6LVMqnEWyDB26d9Ecx9zrmXCiPmIabVuLmNSg==}
    cpu: [arm64]
    os: [freebsd]

  '@rollup/rollup-freebsd-x64@4.46.2':
    resolution: {integrity: sha512-pCgHFoOECwVCJ5GFq8+gR8SBKnMO+xe5UEqbemxBpCKYQddRQMgomv1104RnLSg7nNvgKy05sLsY51+OVRyiVw==}
    cpu: [x64]
    os: [freebsd]

  '@rollup/rollup-linux-arm-gnueabihf@4.46.2':
    resolution: {integrity: sha512-EtP8aquZ0xQg0ETFcxUbU71MZlHaw9MChwrQzatiE8U/bvi5uv/oChExXC4mWhjiqK7azGJBqU0tt5H123SzVA==}
    cpu: [arm]
    os: [linux]

  '@rollup/rollup-linux-arm-musleabihf@4.46.2':
    resolution: {integrity: sha512-qO7F7U3u1nfxYRPM8HqFtLd+raev2K137dsV08q/LRKRLEc7RsiDWihUnrINdsWQxPR9jqZ8DIIZ1zJJAm5PjQ==}
    cpu: [arm]
    os: [linux]

  '@rollup/rollup-linux-arm64-gnu@4.46.2':
    resolution: {integrity: sha512-3dRaqLfcOXYsfvw5xMrxAk9Lb1f395gkoBYzSFcc/scgRFptRXL9DOaDpMiehf9CO8ZDRJW2z45b6fpU5nwjng==}
    cpu: [arm64]
    os: [linux]

  '@rollup/rollup-linux-arm64-musl@4.46.2':
    resolution: {integrity: sha512-fhHFTutA7SM+IrR6lIfiHskxmpmPTJUXpWIsBXpeEwNgZzZZSg/q4i6FU4J8qOGyJ0TR+wXBwx/L7Ho9z0+uDg==}
    cpu: [arm64]
    os: [linux]

  '@rollup/rollup-linux-loongarch64-gnu@4.46.2':
    resolution: {integrity: sha512-i7wfGFXu8x4+FRqPymzjD+Hyav8l95UIZ773j7J7zRYc3Xsxy2wIn4x+llpunexXe6laaO72iEjeeGyUFmjKeA==}
    cpu: [loong64]
    os: [linux]

  '@rollup/rollup-linux-ppc64-gnu@4.46.2':
    resolution: {integrity: sha512-B/l0dFcHVUnqcGZWKcWBSV2PF01YUt0Rvlurci5P+neqY/yMKchGU8ullZvIv5e8Y1C6wOn+U03mrDylP5q9Yw==}
    cpu: [ppc64]
    os: [linux]

  '@rollup/rollup-linux-riscv64-gnu@4.46.2':
    resolution: {integrity: sha512-32k4ENb5ygtkMwPMucAb8MtV8olkPT03oiTxJbgkJa7lJ7dZMr0GCFJlyvy+K8iq7F/iuOr41ZdUHaOiqyR3iQ==}
    cpu: [riscv64]
    os: [linux]

  '@rollup/rollup-linux-riscv64-musl@4.46.2':
    resolution: {integrity: sha512-t5B2loThlFEauloaQkZg9gxV05BYeITLvLkWOkRXogP4qHXLkWSbSHKM9S6H1schf/0YGP/qNKtiISlxvfmmZw==}
    cpu: [riscv64]
    os: [linux]

  '@rollup/rollup-linux-s390x-gnu@4.46.2':
    resolution: {integrity: sha512-YKjekwTEKgbB7n17gmODSmJVUIvj8CX7q5442/CK80L8nqOUbMtf8b01QkG3jOqyr1rotrAnW6B/qiHwfcuWQA==}
    cpu: [s390x]
    os: [linux]

  '@rollup/rollup-linux-x64-gnu@4.46.2':
    resolution: {integrity: sha512-Jj5a9RUoe5ra+MEyERkDKLwTXVu6s3aACP51nkfnK9wJTraCC8IMe3snOfALkrjTYd2G1ViE1hICj0fZ7ALBPA==}
    cpu: [x64]
    os: [linux]

  '@rollup/rollup-linux-x64-musl@4.46.2':
    resolution: {integrity: sha512-7kX69DIrBeD7yNp4A5b81izs8BqoZkCIaxQaOpumcJ1S/kmqNFjPhDu1LHeVXv0SexfHQv5cqHsxLOjETuqDuA==}
    cpu: [x64]
    os: [linux]

  '@rollup/rollup-win32-arm64-msvc@4.46.2':
    resolution: {integrity: sha512-wiJWMIpeaak/jsbaq2HMh/rzZxHVW1rU6coyeNNpMwk5isiPjSTx0a4YLSlYDwBH/WBvLz+EtsNqQScZTLJy3g==}
    cpu: [arm64]
    os: [win32]

  '@rollup/rollup-win32-ia32-msvc@4.46.2':
    resolution: {integrity: sha512-gBgaUDESVzMgWZhcyjfs9QFK16D8K6QZpwAaVNJxYDLHWayOta4ZMjGm/vsAEy3hvlS2GosVFlBlP9/Wb85DqQ==}
    cpu: [ia32]
    os: [win32]

  '@rollup/rollup-win32-x64-msvc@4.46.2':
    resolution: {integrity: sha512-CvUo2ixeIQGtF6WvuB87XWqPQkoFAFqW+HUo/WzHwuHDvIwZCtjdWXoYCcr06iKGydiqTclC4jU/TNObC/xKZg==}
    cpu: [x64]
    os: [win32]

  '@standard-schema/spec@1.0.0':
    resolution: {integrity: sha512-m2bOd0f2RT9k8QJx1JN85cZYyH1RqFBdlwtkSlf4tBDYLCiiZnv1fIIwacK6cqwXavOydf0NPToMQgpKq+dVlA==}

  '@testing-library/dom@10.4.1':
    resolution: {integrity: sha512-o4PXJQidqJl82ckFaXUeoAW+XysPLauYI43Abki5hABd853iMhitooc6znOnczgbTYmEP6U6/y1ZyKAIsvMKGg==}
    engines: {node: '>=18'}

  '@testing-library/react@16.3.0':
    resolution: {integrity: sha512-kFSyxiEDwv1WLl2fgsq6pPBbw5aWKrsY2/noi1Id0TK0UParSF62oFQFGHXIyaG4pp2tEub/Zlel+fjjZILDsw==}
    engines: {node: '>=18'}
    peerDependencies:
      '@testing-library/dom': ^10.0.0
      '@types/react': ^18.0.0 || ^19.0.0
      '@types/react-dom': ^18.0.0 || ^19.0.0
      react: ^18.0.0 || ^19.0.0
      react-dom: ^18.0.0 || ^19.0.0
    peerDependenciesMeta:
      '@types/react':
        optional: true
      '@types/react-dom':
        optional: true

  '@trpc/server@11.7.2':
    resolution: {integrity: sha512-AgB26PXY69sckherIhCacKLY49rxE2XP5h38vr/KMZTbLCL1p8IuIoKPjALTcugC2kbyQ7Lbqo2JDVfRSmPmfQ==}
    peerDependencies:
      typescript: '>=5.7.2'

  '@types/aria-query@5.0.4':
    resolution: {integrity: sha512-rfT93uj5s0PRL7EzccGMs3brplhcrghnDoV26NqKhCAS1hVo+WdNsPvE/yb6ilfr5hi2MEk6d5EWJTKdxg8jVw==}

  '@types/chai@5.2.2':
    resolution: {integrity: sha512-8kB30R7Hwqf40JPiKhVzodJs2Qc1ZJ5zuT3uzw5Hq/dhNCl3G3l83jfpdI1e20BP348+fV7VIL/+FxaXkqBmWg==}

  '@types/deep-eql@4.0.2':
    resolution: {integrity: sha512-c9h9dVVMigMPc4bwTvC5dxqtqJZwQPePsWjPlpSOnojbor6pGqdk541lfA7AqFQr5pB1BRdq0juY9db81BwyFw==}

  '@types/estree@1.0.8':
    resolution: {integrity: sha512-dWHzHa2WqEXI/O1E9OjrocMTKJl2mSrEolh1Iomrv6U+JuNwaHXsXx9bLu5gG7BUWFIN0skIQJQ/L1rIex4X6w==}

  '@types/node@24.10.1':
    resolution: {integrity: sha512-GNWcUTRBgIRJD5zj+Tq0fKOJ5XZajIiBroOF0yvj2bSU1WvNdYS/dn9UxwsujGW4JX06dnHyjV2y9rRaybH0iQ==}

  '@types/react@19.2.7':
    resolution: {integrity: sha512-MWtvHrGZLFttgeEj28VXHxpmwYbor/ATPYbBfSFZEIRK0ecCFLl2Qo55z52Hss+UV9CRN7trSeq1zbgx7YDWWg==}

  '@types/resolve@1.20.2':
    resolution: {integrity: sha512-60BCwRFOZCQhDncwQdxxeOEEkbc5dIMccYLwbxsS4TUNeVECQ/pBJ0j09mrHOl/JJvpRPGwO9SvE4nR2Nb/a4Q==}

  '@vitest/expect@3.2.4':
    resolution: {integrity: sha512-Io0yyORnB6sikFlt8QW5K7slY4OjqNX9jmJQ02QDda8lyM6B5oNgVWoSoKPac8/kgnCUzuHQKrSLtu/uOqqrig==}

  '@vitest/expect@4.0.14':
    resolution: {integrity: sha512-RHk63V3zvRiYOWAV0rGEBRO820ce17hz7cI2kDmEdfQsBjT2luEKB5tCOc91u1oSQoUOZkSv3ZyzkdkSLD7lKw==}

  '@vitest/mocker@3.2.4':
    resolution: {integrity: sha512-46ryTE9RZO/rfDd7pEqFl7etuyzekzEhUbTW3BvmeO/BcCMEgq59BKhek3dXDWgAj4oMK6OZi+vRr1wPW6qjEQ==}
    peerDependencies:
      msw: ^2.4.9
      vite: ^5.0.0 || ^6.0.0 || ^7.0.0-0
    peerDependenciesMeta:
      msw:
        optional: true
      vite:
        optional: true

  '@vitest/mocker@4.0.14':
    resolution: {integrity: sha512-RzS5NujlCzeRPF1MK7MXLiEFpkIXeMdQ+rN3Kk3tDI9j0mtbr7Nmuq67tpkOJQpgyClbOltCXMjLZicJHsH5Cg==}
    peerDependencies:
      msw: ^2.4.9
      vite: ^6.0.0 || ^7.0.0-0
    peerDependenciesMeta:
      msw:
        optional: true
      vite:
        optional: true

  '@vitest/pretty-format@3.2.4':
    resolution: {integrity: sha512-IVNZik8IVRJRTr9fxlitMKeJeXFFFN0JaB9PHPGQ8NKQbGpfjlTx9zO4RefN8gp7eqjNy8nyK3NZmBzOPeIxtA==}

  '@vitest/pretty-format@4.0.14':
    resolution: {integrity: sha512-SOYPgujB6TITcJxgd3wmsLl+wZv+fy3av2PpiPpsWPZ6J1ySUYfScfpIt2Yv56ShJXR2MOA6q2KjKHN4EpdyRQ==}

  '@vitest/runner@3.2.4':
    resolution: {integrity: sha512-oukfKT9Mk41LreEW09vt45f8wx7DordoWUZMYdY/cyAk7w5TWkTRCNZYF7sX7n2wB7jyGAl74OxgwhPgKaqDMQ==}

  '@vitest/runner@4.0.14':
    resolution: {integrity: sha512-BsAIk3FAqxICqREbX8SetIteT8PiaUL/tgJjmhxJhCsigmzzH8xeadtp7LRnTpCVzvf0ib9BgAfKJHuhNllKLw==}

  '@vitest/snapshot@3.2.4':
    resolution: {integrity: sha512-dEYtS7qQP2CjU27QBC5oUOxLE/v5eLkGqPE0ZKEIDGMs4vKWe7IjgLOeauHsR0D5YuuycGRO5oSRXnwnmA78fQ==}

  '@vitest/snapshot@4.0.14':
    resolution: {integrity: sha512-aQVBfT1PMzDSA16Y3Fp45a0q8nKexx6N5Amw3MX55BeTeZpoC08fGqEZqVmPcqN0ueZsuUQ9rriPMhZ3Mu19Ag==}

  '@vitest/spy@3.2.4':
    resolution: {integrity: sha512-vAfasCOe6AIK70iP5UD11Ac4siNUNJ9i/9PZ3NKx07sG6sUxeag1LWdNrMWeKKYBLlzuK+Gn65Yd5nyL6ds+nw==}

  '@vitest/spy@4.0.14':
    resolution: {integrity: sha512-JmAZT1UtZooO0tpY3GRyiC/8W7dCs05UOq9rfsUUgEZEdq+DuHLmWhPsrTt0TiW7WYeL/hXpaE07AZ2RCk44hg==}

  '@vitest/ui@3.2.4':
    resolution: {integrity: sha512-hGISOaP18plkzbWEcP/QvtRW1xDXF2+96HbEX6byqQhAUbiS5oH6/9JwW+QsQCIYON2bI6QZBF+2PvOmrRZ9wA==}
    peerDependencies:
      vitest: 3.2.4

  '@vitest/utils@3.2.4':
    resolution: {integrity: sha512-fB2V0JFrQSMsCo9HiSq3Ezpdv4iYaXRG1Sx8edX3MwxfyNn83mKiGzOcH+Fkxt4MHxr3y42fQi1oeAInqgX2QA==}

  '@vitest/utils@4.0.14':
    resolution: {integrity: sha512-hLqXZKAWNg8pI+SQXyXxWCTOpA3MvsqcbVeNgSi8x/CSN2wi26dSzn1wrOhmCmFjEvN9p8/kLFRHa6PI8jHazw==}

  acorn@8.15.0:
    resolution: {integrity: sha512-NZyJarBfL7nWwIq+FDL6Zp/yHEhePMNnnJ0y3qfieCrmNvYct8uvtiV41UvlSe6apAfk0fY1FbWx+NwfmpvtTg==}
    engines: {node: '>=0.4.0'}
    hasBin: true

  agent-base@7.1.4:
    resolution: {integrity: sha512-MnA+YT8fwfJPgBx3m60MNqakm30XOkyIoH1y6huTQvC0PwZG7ki8NacLBcrPbNoo8vEZy7Jpuk7+jMO+CUovTQ==}
    engines: {node: '>= 14'}

  ansi-regex@5.0.1:
    resolution: {integrity: sha512-quJQXlTSUGL2LH9SUXo8VwsY4soanhgo6LNSm84E1LBcE8s3O0wpdiRzyR9z/ZZJMlMWv37qOOb9pdJlMUEKFQ==}
    engines: {node: '>=8'}

  ansi-styles@5.2.0:
    resolution: {integrity: sha512-Cxwpt2SfTzTtXcfOlzGEee8O+c+MmUgGrNiBcXnuWxuFJHe6a5Hz7qwhwe5OgaSYI0IJvkLqWX1ASG+cJOkEiA==}
    engines: {node: '>=10'}

  aria-query@5.3.0:
    resolution: {integrity: sha512-b0P0sZPKtyu8HkeRAfCq0IfURZK+SuwMjY1UXGBU27wpAiTwQAIlq56IbIO+ytk/JjS1fMR14ee5WBBfKi5J6A==}

  assertion-error@2.0.1:
    resolution: {integrity: sha512-Izi8RQcffqCeNVgFigKli1ssklIbpHnCYc6AknXGYoB6grJqyeby7jv12JUQgmTAnIDnbck1uxksT4dzN3PWBA==}
    engines: {node: '>=12'}

  autoprefixer@10.4.21:
    resolution: {integrity: sha512-O+A6LWV5LDHSJD3LjHYoNi4VLsj/Whi7k6zG12xTYaU4cQ8oxQGckXNX8cRHK5yOZ/ppVHe0ZBXGzSV9jXdVbQ==}
    engines: {node: ^10 || ^12 || >=14}
    hasBin: true
    peerDependencies:
      postcss: ^8.1.0

  bidi-js@1.0.3:
    resolution: {integrity: sha512-RKshQI1R3YQ+n9YJz2QQ147P66ELpa1FQEg20Dk8oW9t2KgLbpDLLp9aGZ7y8WHSshDknG0bknqGw5/tyCs5tw==}

  boolbase@1.0.0:
    resolution: {integrity: sha512-JZOSA7Mo9sNGB8+UjSgzdLtokWAky1zbztM3WRLCbZ70/3cTANmQmOdR7y2g+J0e2WXywy1yS468tY+IruqEww==}

  browserslist@4.25.1:
    resolution: {integrity: sha512-KGj0KoOMXLpSNkkEI6Z6mShmQy0bc1I+T7K9N81k4WWMrfz+6fQ6es80B/YLAeRoKvjYE1YSHHOW1qe9xIVzHw==}
    engines: {node: ^6 || ^7 || ^8 || ^9 || ^10 || ^11 || ^12 || >=13.7}
    hasBin: true

  cac@6.7.14:
    resolution: {integrity: sha512-b6Ilus+c3RrdDk+JhLKUAQfzzgLEPy6wcXqS7f/xe1EETvsDP6GORG7SFuOs6cID5YkqchW/LXZbX5bc8j7ZcQ==}
    engines: {node: '>=8'}

  caniuse-api@3.0.0:
    resolution: {integrity: sha512-bsTwuIg/BZZK/vreVTYYbSWoe2F+71P7K5QGEX+pT250DZbfU1MQ5prOKpPR+LL6uWKK3KMwMCAS74QB3Um1uw==}

  caniuse-lite@1.0.30001731:
    resolution: {integrity: sha512-lDdp2/wrOmTRWuoB5DpfNkC0rJDU8DqRa6nYL6HK6sytw70QMopt/NIc/9SM7ylItlBWfACXk0tEn37UWM/+mg==}

  chai@5.2.1:
    resolution: {integrity: sha512-5nFxhUrX0PqtyogoYOA8IPswy5sZFTOsBFl/9bNsmDLgsxYTzSZQJDPppDnZPTQbzSEm0hqGjWPzRemQCYbD6A==}
    engines: {node: '>=18'}

  chai@6.2.1:
    resolution: {integrity: sha512-p4Z49OGG5W/WBCPSS/dH3jQ73kD6tiMmUM+bckNK6Jr5JHMG3k9bg/BvKR8lKmtVBKmOiuVaV2ws8s9oSbwysg==}
    engines: {node: '>=18'}

  check-error@2.1.1:
    resolution: {integrity: sha512-OAlb+T7V4Op9OwdkjmguYRqncdlx5JiofwOAUkmTF+jNdHwzTaTs4sRAGpzLF3oOz5xAyDGrPgeIDFQmDOTiJw==}
    engines: {node: '>= 16'}

  citty@0.1.6:
    resolution: {integrity: sha512-tskPPKEs8D2KPafUypv2gxwJP8h/OaJmC82QQGGDQcHvXX43xF2VDACcJVmZ0EuSxkpO9Kc4MlrA3q0+FG58AQ==}

  clsx@2.1.1:
    resolution: {integrity: sha512-eYm0QWBtUrBWZWG0d386OGAw16Z995PiOVo2B7bjWSbHedGl5e0ZWaq65kOGgUSNesEIDkB9ISbTg/JK9dhCZA==}
    engines: {node: '>=6'}

  colord@2.9.3:
    resolution: {integrity: sha512-jeC1axXpnb0/2nn/Y1LPuLdgXBLH7aDcHu4KEKfqw3CUhX7ZpfBSlPKyqXE6btIgEzfWtrX3/tyBCaCvXvMkOw==}

  commander@11.1.0:
    resolution: {integrity: sha512-yPVavfyCcRhmorC7rWlkHn15b4wDVgVmBA7kV4QVBsF7kv/9TKJAbAXVTxvTnwP8HHKjRCJDClKbciiYS7p0DQ==}
    engines: {node: '>=16'}

  commander@14.0.0:
    resolution: {integrity: sha512-2uM9rYjPvyq39NwLRqaiLtWHyDC1FvryJDa2ATTVims5YAS4PupsEQsDvP14FqhFr0P49CYDugi59xaxJlTXRA==}
    engines: {node: '>=20'}

  commondir@1.0.1:
    resolution: {integrity: sha512-W9pAhw0ja1Edb5GVdIF1mjZw/ASI0AlShXM83UUGe2DVr5TdAPEA1OA8m/g8zWp9x6On7gqufY+FatDbC3MDQg==}

  confbox@0.1.8:
    resolution: {integrity: sha512-RMtmw0iFkeR4YV+fUOSucriAQNb9g8zFR52MWCtl+cCZOFRNL6zeB395vPzFhEjjn4fMxXudmELnl/KF/WrK6w==}

  confbox@0.2.2:
    resolution: {integrity: sha512-1NB+BKqhtNipMsov4xI/NnhCKp9XG9NamYp5PVm9klAT0fsrNPjaFICsCFhNhwZJKNh7zB/3q8qXz0E9oaMNtQ==}

  consola@3.4.2:
    resolution: {integrity: sha512-5IKcdX0nnYavi6G7TtOhwkYzyjfJlatbjMjuLSfE2kYT5pMDOilZ4OvMhi637CcDICTmz3wARPoyhqyX1Y+XvA==}
    engines: {node: ^14.18.0 || >=16.10.0}

  css-declaration-sorter@7.2.0:
    resolution: {integrity: sha512-h70rUM+3PNFuaBDTLe8wF/cdWu+dOZmb7pJt8Z2sedYbAcQVQV/tEchueg3GWxwqS0cxtbxmaHEdkNACqcvsow==}
    engines: {node: ^14 || ^16 || >=18}
    peerDependencies:
      postcss: ^8.0.9

  css-select@5.2.2:
    resolution: {integrity: sha512-TizTzUddG/xYLA3NXodFM0fSbNizXjOKhqiQQwvhlspadZokn1KDy0NZFS0wuEubIYAV5/c1/lAr0TaaFXEXzw==}

  css-tree@2.2.1:
    resolution: {integrity: sha512-OA0mILzGc1kCOCSJerOeqDxDQ4HOh+G8NbOJFOTgOCzpw7fCBubk0fEyxp8AgOL/jvLgYA/uV0cMbe43ElF1JA==}
    engines: {node: ^10 || ^12.20.0 || ^14.13.0 || >=15.0.0, npm: '>=7.0.0'}

  css-tree@3.1.0:
    resolution: {integrity: sha512-0eW44TGN5SQXU1mWSkKwFstI/22X2bG1nYzZTYMAWjylYURhse752YgbE4Cx46AC+bAvI+/dYTPRk1LqSUnu6w==}
    engines: {node: ^10 || ^12.20.0 || ^14.13.0 || >=15.0.0}

  css-what@6.2.2:
    resolution: {integrity: sha512-u/O3vwbptzhMs3L1fQE82ZSLHQQfto5gyZzwteVIEyeaY5Fc7R4dapF/BvRoSYFeqfBk4m0V1Vafq5Pjv25wvA==}
    engines: {node: '>= 6'}

  cssesc@3.0.0:
    resolution: {integrity: sha512-/Tb/JcjK111nNScGob5MNtsntNM1aCNUDipB/TkwZFhyDrrE47SOx/18wF2bbjgc3ZzCSKW1T5nt5EbFoAz/Vg==}
    engines: {node: '>=4'}
    hasBin: true

  cssnano-preset-default@7.0.8:
    resolution: {integrity: sha512-d+3R2qwrUV3g4LEMOjnndognKirBZISylDZAF/TPeCWVjEwlXS2e4eN4ICkoobRe7pD3H6lltinKVyS1AJhdjQ==}
    engines: {node: ^18.12.0 || ^20.9.0 || >=22.0}
    peerDependencies:
      postcss: ^8.4.32

  cssnano-utils@5.0.1:
    resolution: {integrity: sha512-ZIP71eQgG9JwjVZsTPSqhc6GHgEr53uJ7tK5///VfyWj6Xp2DBmixWHqJgPno+PqATzn48pL42ww9x5SSGmhZg==}
    engines: {node: ^18.12.0 || ^20.9.0 || >=22.0}
    peerDependencies:
      postcss: ^8.4.32

  cssnano@7.1.0:
    resolution: {integrity: sha512-Pu3rlKkd0ZtlCUzBrKL1Z4YmhKppjC1H9jo7u1o4qaKqyhvixFgu5qLyNIAOjSTg9DjVPtUqdROq2EfpVMEe+w==}
    engines: {node: ^18.12.0 || ^20.9.0 || >=22.0}
    peerDependencies:
      postcss: ^8.4.32

  csso@5.0.5:
    resolution: {integrity: sha512-0LrrStPOdJj+SPCCrGhzryycLjwcgUSHBtxNA8aIDxf0GLsRh1cKYhB00Gd1lDOS4yGH69+SNn13+TWbVHETFQ==}
    engines: {node: ^10 || ^12.20.0 || ^14.13.0 || >=15.0.0, npm: '>=7.0.0'}

  cssstyle@5.3.3:
    resolution: {integrity: sha512-OytmFH+13/QXONJcC75QNdMtKpceNk3u8ThBjyyYjkEcy/ekBwR1mMAuNvi3gdBPW3N5TlCzQ0WZw8H0lN/bDw==}
    engines: {node: '>=20'}

  csstype@3.2.3:
    resolution: {integrity: sha512-z1HGKcYy2xA8AGQfwrn0PAy+PB7X/GSj3UVJW9qKyn43xWa+gl5nXmU4qqLMRzWVLFC8KusUX8T/0kCiOYpAIQ==}

  data-urls@6.0.0:
    resolution: {integrity: sha512-BnBS08aLUM+DKamupXs3w2tJJoqU+AkaE/+6vQxi/G/DPmIZFJJp9Dkb1kM03AZx8ADehDUZgsNxju3mPXZYIA==}
    engines: {node: '>=20'}

  debug@4.4.1:
    resolution: {integrity: sha512-KcKCqiftBJcZr++7ykoDIEwSa3XWowTfNPo92BYxjXiyYEVrUQh2aLyhxBCwww+heortUFxEJYcRzosstTEBYQ==}
    engines: {node: '>=6.0'}
    peerDependencies:
      supports-color: '*'
    peerDependenciesMeta:
      supports-color:
        optional: true

  decimal.js@10.6.0:
    resolution: {integrity: sha512-YpgQiITW3JXGntzdUmyUR1V812Hn8T1YVXhCu+wO3OpS4eU9l4YdD3qjyiKdV6mvV29zapkMeD390UVEf2lkUg==}

  deep-eql@5.0.2:
    resolution: {integrity: sha512-h5k/5U50IJJFpzfL6nO9jaaumfjO/f2NjK/oYB2Djzm4p9L+3T9qWpZqZ2hAbLPuuYq9wrU08WQyBTL5GbPk5Q==}
    engines: {node: '>=6'}

  deepmerge@4.3.1:
    resolution: {integrity: sha512-3sUqbMEc77XqpdNO7FRyRog+eW3ph+GYCbj+rK+uYyRMuwsVy0rMiVtPn+QJlKFvWP/1PYpapqYn0Me2knFn+A==}
    engines: {node: '>=0.10.0'}

  defu@6.1.4:
    resolution: {integrity: sha512-mEQCMmwJu317oSz8CwdIOdwf3xMif1ttiM8LTufzc3g6kR+9Pe236twL8j3IYT1F7GfRgGcW6MWxzZjLIkuHIg==}

  dequal@2.0.3:
    resolution: {integrity: sha512-0je+qPKHEMohvfRTCEo3CrPG6cAzAYgmzKyxRiYSSDkS6eGJdyVJm7WaYA5ECaAD9wLB2T4EEeymA5aFVcYXCA==}
    engines: {node: '>=6'}

  dom-accessibility-api@0.5.16:
    resolution: {integrity: sha512-X7BJ2yElsnOJ30pZF4uIIDfBEVgF4XEBxL9Bxhy6dnrm5hkzqmsWHGTiHqRiITNhMyFLyAiWndIJP7Z1NTteDg==}

  dom-serializer@2.0.0:
    resolution: {integrity: sha512-wIkAryiqt/nV5EQKqQpo3SToSOV9J0DnbJqwK7Wv/Trc92zIAYZ4FlMu+JPFW1DfGFt81ZTCGgDEabffXeLyJg==}

  domelementtype@2.3.0:
    resolution: {integrity: sha512-OLETBj6w0OsagBwdXnPdN0cnMfF9opN69co+7ZrbfPGrdpPVNBUj02spi6B1N7wChLQiPn4CSH/zJvXw56gmHw==}

  domhandler@5.0.3:
    resolution: {integrity: sha512-cgwlv/1iFQiFnU96XXgROh8xTeetsnJiDsTc7TYCLFd9+/WNkIqPTxiM/8pSd8VIrhXGTf1Ny1q1hquVqDJB5w==}
    engines: {node: '>= 4'}

  domutils@3.2.2:
    resolution: {integrity: sha512-6kZKyUajlDuqlHKVX1w7gyslj9MPIXzIFiz/rGu35uC1wMi+kMhQwGhl4lt9unC9Vb9INnY9Z3/ZA3+FhASLaw==}

  electron-to-chromium@1.5.194:
    resolution: {integrity: sha512-SdnWJwSUot04UR51I2oPD8kuP2VI37/CADR1OHsFOUzZIvfWJBO6q11k5P/uKNyTT3cdOsnyjkrZ+DDShqYqJA==}

  entities@4.5.0:
    resolution: {integrity: sha512-V0hjH4dGPh9Ao5p0MoRY6BVqtwCjhz6vI5LT8AJ55H+4g9/4vbHx1I54fS0XuclLhDHArPQCiMjDxjaL8fPxhw==}
    engines: {node: '>=0.12'}

  entities@6.0.1:
    resolution: {integrity: sha512-aN97NXWF6AWBTahfVOIrB/NShkzi5H7F9r1s9mD3cDj4Ko5f2qhhVoYMibXF7GlLveb/D2ioWay8lxI97Ven3g==}
    engines: {node: '>=0.12'}

  es-module-lexer@1.7.0:
    resolution: {integrity: sha512-jEQoCwk8hyb2AZziIOLhDqpm5+2ww5uIE6lkO/6jcOCusfk6LhMHpXXfBLXTZ7Ydyt0j4VoUQv6uGNYbdW+kBA==}

  esbuild@0.25.12:
    resolution: {integrity: sha512-bbPBYYrtZbkt6Os6FiTLCTFxvq4tt3JKall1vRwshA3fdVztsLAatFaZobhkBC8/BrPetoa0oksYoKXoG4ryJg==}
    engines: {node: '>=18'}
    hasBin: true

  esbuild@0.25.8:
    resolution: {integrity: sha512-vVC0USHGtMi8+R4Kz8rt6JhEWLxsv9Rnu/lGYbPR8u47B+DCBksq9JarW0zOO7bs37hyOK1l2/oqtbciutL5+Q==}
    engines: {node: '>=18'}
    hasBin: true

  escalade@3.2.0:
    resolution: {integrity: sha512-WUj2qlxaQtO4g6Pq5c29GTcWGDyd8itL8zTlipgECz3JesAiiOKotd8JU6otB3PACgG6xkJUyVhboMS+bje/jA==}
    engines: {node: '>=6'}

  estree-walker@2.0.2:
    resolution: {integrity: sha512-Rfkk/Mp/DL7JVje3u18FxFujQlTNR2q6QfMSMB7AvCBx91NGj/ba3kCfza0f6dVDbw7YlRf/nDrn7pQrCCyQ/w==}

  estree-walker@3.0.3:
    resolution: {integrity: sha512-7RUKfXgSMMkzt6ZuXmqapOurLGPPfgj6l9uRZ7lRGolvk0y2yocc35LdcxKC5PQZdn2DMqioAQ2NoWcrTKmm6g==}

  expect-type@1.2.2:
    resolution: {integrity: sha512-JhFGDVJ7tmDJItKhYgJCGLOWjuK9vPxiXoUFLwLDc99NlmklilbiQJwoctZtt13+xMw91MCk/REan6MWHqDjyA==}
    engines: {node: '>=12.0.0'}

  exsolve@1.0.7:
    resolution: {integrity: sha512-VO5fQUzZtI6C+vx4w/4BWJpg3s/5l+6pRQEHzFRM8WFi4XffSP1Z+4qi7GbjWbvRQEbdIco5mIMq+zX4rPuLrw==}

  fdir@6.4.6:
    resolution: {integrity: sha512-hiFoqpyZcfNm1yc4u8oWCf9A2c4D3QjCrks3zmoVKVxpQRzmPNar1hUJcBG2RQHvEVGDN+Jm81ZheVLAQMK6+w==}
    peerDependencies:
      picomatch: ^3 || ^4
    peerDependenciesMeta:
      picomatch:
        optional: true

  fdir@6.5.0:
    resolution: {integrity: sha512-tIbYtZbucOs0BRGqPJkshJUYdL+SDH7dVM8gjy+ERp3WAUjLEFJE+02kanyHtwjWOnwrKYBiwAmM0p4kLJAnXg==}
    engines: {node: '>=12.0.0'}
    peerDependencies:
      picomatch: ^3 || ^4
    peerDependenciesMeta:
      picomatch:
        optional: true

  fflate@0.8.2:
    resolution: {integrity: sha512-cPJU47OaAoCbg0pBvzsgpTPhmhqI5eJjh/JIu8tPj5q+T7iLvW/JAYUqmE7KOB4R1ZyEhzBaIQpQpardBF5z8A==}

  fix-dts-default-cjs-exports@1.0.1:
    resolution: {integrity: sha512-pVIECanWFC61Hzl2+oOCtoJ3F17kglZC/6N94eRWycFgBH35hHx0Li604ZIzhseh97mf2p0cv7vVrOZGoqhlEg==}

  flatted@3.3.3:
    resolution: {integrity: sha512-GX+ysw4PBCz0PzosHDepZGANEuFCMLrnRTiEy9McGjmkCQYwRq4A/X786G/fjM/+OjsWSU1ZrY5qyARZmO/uwg==}

  fraction.js@4.3.7:
    resolution: {integrity: sha512-ZsDfxO51wGAXREY55a7la9LScWpwv9RxIrYABrlvOFBlH/ShPnrtsXeuUIfXKKOVicNxQ+o8JTbJvjS4M89yew==}

  fsevents@2.3.3:
    resolution: {integrity: sha512-5xoDfX+fL7faATnagmWPpbFtwh/R77WmMMqqHGS65C3vvB0YHrgF+B1YmZ3441tMj5n63k0212XNoJwzlhffQw==}
    engines: {node: ^8.16.0 || ^10.6.0 || >=11.0.0}
    os: [darwin]

  function-bind@1.1.2:
    resolution: {integrity: sha512-7XHNxH7qX9xG5mIwxkhumTox/MIRNcOgDrxWsMt2pAr23WHp6MrRlN7FBSFpCpr+oVO0F744iUgR82nJMfG2SA==}

  glob@13.0.0:
    resolution: {integrity: sha512-tvZgpqk6fz4BaNZ66ZsRaZnbHvP/jG3uKJvAZOwEVUL4RTA5nJeeLYfyN9/VA8NX/V3IBG+hkeuGpKjvELkVhA==}
    engines: {node: 20 || >=22}

  hasown@2.0.2:
    resolution: {integrity: sha512-0hJU9SCPvmMzIBdZFqNPXWa6dqh7WdH0cII9y+CyS8rG3nL48Bclra9HmKhVVUHyPWNH5Y7xDwAB7bfgSjkUMQ==}
    engines: {node: '>= 0.4'}

  hookable@5.5.3:
    resolution: {integrity: sha512-Yc+BQe8SvoXH1643Qez1zqLRmbA5rCL+sSmk6TVos0LWVfNIB7PGncdlId77WzLGSIB5KaWgTaNTs2lNVEI6VQ==}

  html-encoding-sniffer@4.0.0:
    resolution: {integrity: sha512-Y22oTqIU4uuPgEemfz7NDJz6OeKf12Lsu+QC+s3BVpda64lTiMYCyGwg5ki4vFxkMwQdeZDl2adZoqUgdFuTgQ==}
    engines: {node: '>=18'}

  http-proxy-agent@7.0.2:
    resolution: {integrity: sha512-T1gkAiYYDWYx3V5Bmyu7HcfcvL7mUrTWiM6yOfa3PIphViJ/gFPbvidQ+veqSOHci/PxBcDabeUNCzpOODJZig==}
    engines: {node: '>= 14'}

  https-proxy-agent@7.0.6:
    resolution: {integrity: sha512-vK9P5/iUfdl95AI+JVyUuIcVtd4ofvtrOr3HNtM2yxC9bnMbEdp3x01OhQNnjb8IJYi38VlTE3mBXwcfvywuSw==}
    engines: {node: '>= 14'}

  husky@9.1.7:
    resolution: {integrity: sha512-5gs5ytaNjBrh5Ow3zrvdUUY+0VxIuWVL4i9irt6friV+BqdCfmV11CQTWMiBYWHbXhco+J1kHfTOUkePhCDvMA==}
    engines: {node: '>=18'}
    hasBin: true

  iconv-lite@0.6.3:
    resolution: {integrity: sha512-4fCk79wshMdzMp2rH06qWrJE4iolqLhCUH+OiuIgU++RB0+94NlDL81atO7GX55uUKueo0txHNtvEyI6D7WdMw==}
    engines: {node: '>=0.10.0'}

  is-core-module@2.16.1:
    resolution: {integrity: sha512-UfoeMA6fIJ8wTYFEUjelnaGI67v6+N7qXJEvQuIGa99l4xsCruSYOVSQ0uPANn4dAzm8lkYPaKLrrijLq7x23w==}
    engines: {node: '>= 0.4'}

  is-module@1.0.0:
    resolution: {integrity: sha512-51ypPSPCoTEIN9dy5Oy+h4pShgJmPCygKfyRCISBI+JoWT/2oJvK8QPxmwv7b/p239jXrm9M1mlQbyKJ5A152g==}

  is-potential-custom-element-name@1.0.1:
    resolution: {integrity: sha512-bCYeRA2rVibKZd+s2625gGnGF/t7DSqDs4dP7CrLA1m7jKWz6pps0LpYLJN8Q64HtmPKJ1hrN3nzPNKFEKOUiQ==}

  is-reference@1.2.1:
    resolution: {integrity: sha512-U82MsXXiFIrjCK4otLT+o2NA2Cd2g5MLoOVXUZjIOhLurrRxpEXzI8O0KZHr3IjLvlAH1kTPYSuqer5T9ZVBKQ==}

  jiti@1.21.7:
    resolution: {integrity: sha512-/imKNG4EbWNrVjoNC/1H5/9GFy+tqjGBHCaSsN+P2RnPqjsLmv6UD3Ej+Kj8nBWaRAwyk7kK5ZUc+OEatnTR3A==}
    hasBin: true

  jiti@2.5.1:
    resolution: {integrity: sha512-twQoecYPiVA5K/h6SxtORw/Bs3ar+mLUtoPSc7iMXzQzK8d7eJ/R09wmTwAjiamETn1cXYPGfNnu7DMoHgu12w==}
    hasBin: true

  js-tokens@4.0.0:
    resolution: {integrity: sha512-RdJUflcE3cUzKiMqQgsCu06FPu9UdIJO0beYbPhHN4k6apgJtifcoCtT9bcxOpYBtpD2kCM6Sbzg4CausW/PKQ==}

  js-tokens@9.0.1:
    resolution: {integrity: sha512-mxa9E9ITFOt0ban3j6L5MpjwegGz6lBQmM1IJkWeBZGcMxto50+eWdjC/52xDbS2vy0k7vIMK0Fe2wfL9OQSpQ==}

  jsdom@27.2.0:
    resolution: {integrity: sha512-454TI39PeRDW1LgpyLPyURtB4Zx1tklSr6+OFOipsxGUH1WMTvk6C65JQdrj455+DP2uJ1+veBEHTGFKWVLFoA==}
    engines: {node: ^20.19.0 || ^22.12.0 || >=24.0.0}
    peerDependencies:
      canvas: ^3.0.0
    peerDependenciesMeta:
      canvas:
        optional: true

  jsonc-parser@3.3.1:
    resolution: {integrity: sha512-HUgH65KyejrUFPvHFPbqOY0rsFip3Bo5wb4ngvdi1EpCYWUQDC5V+Y7mZws+DLkr4M//zQJoanu1SP+87Dv1oQ==}

  knitwork@1.2.0:
    resolution: {integrity: sha512-xYSH7AvuQ6nXkq42x0v5S8/Iry+cfulBz/DJQzhIyESdLD7425jXsPy4vn5cCXU+HhRN2kVw51Vd1K6/By4BQg==}

  lilconfig@3.1.3:
    resolution: {integrity: sha512-/vlFKAoH5Cgt3Ie+JLhRbwOsCQePABiU3tJ1egGvyQ+33R/vcwM2Zl2QR/LzjsBeItPt3oSVXapn+m4nQDvpzw==}
    engines: {node: '>=14'}

  lodash.memoize@4.1.2:
    resolution: {integrity: sha512-t7j+NzmgnQzTAYXcsHYLgimltOV1MXHtlOWf6GjL9Kj8GK5FInw5JotxvbOs+IvV1/Dzo04/fCGfLVs7aXb4Ag==}

  lodash.uniq@4.5.0:
    resolution: {integrity: sha512-xfBaXQd9ryd9dlSDvnvI0lvxfLJlYAZzXomUYzLKtUeOQvOP5piqAWuGtrhWeqaXK9hhoM/iyJc5AV+XfsX3HQ==}

  loupe@3.2.0:
    resolution: {integrity: sha512-2NCfZcT5VGVNX9mSZIxLRkEAegDGBpuQZBy13desuHeVORmBDyAET4TkJr4SjqQy3A8JDofMN6LpkK8Xcm/dlw==}

  lru-cache@11.2.2:
    resolution: {integrity: sha512-F9ODfyqML2coTIsQpSkRHnLSZMtkU8Q+mSfcaIyKwy58u+8k5nvAYeiNhsyMARvzNcXJ9QfWVrcPsC9e9rAxtg==}
    engines: {node: 20 || >=22}

  lz-string@1.5.0:
    resolution: {integrity: sha512-h5bgJWpxJNswbU7qCrV0tIKQCaS3blPDrqKWx+QxzuzL1zGUzij9XCWLrSLsJPu5t+eWA/ycetzYAO5IOMcWAQ==}
    hasBin: true

  magic-string@0.30.17:
    resolution: {integrity: sha512-sNPKHvyjVf7gyjwS4xGTaW/mCnF8wnjtifKBEhxfZ7E/S8tQ0rssrwGNn6q8JH/ohItJfSQp9mBtQYuTlH5QnA==}

  magic-string@0.30.21:
    resolution: {integrity: sha512-vd2F4YUyEXKGcLHoq+TEyCjxueSeHnFxyyjNp80yg0XV4vUhnDer/lvvlqM/arB5bXQN5K2/3oinyCRyx8T2CQ==}

  mdn-data@2.0.28:
    resolution: {integrity: sha512-aylIc7Z9y4yzHYAJNuESG3hfhC+0Ibp/MAMiaOZgNv4pmEdFyfZhhhny4MNiAfWdBQ1RQ2mfDWmM1x8SvGyp8g==}

  mdn-data@2.12.2:
    resolution: {integrity: sha512-IEn+pegP1aManZuckezWCO+XZQDplx1366JoVhTpMpBB1sPey/SbveZQUosKiKiGYjg1wH4pMlNgXbCiYgihQA==}

  minimatch@10.1.1:
    resolution: {integrity: sha512-enIvLvRAFZYXJzkCYG5RKmPfrFArdLv+R+lbQ53BmIMLIry74bjKzX6iHAm8WYamJkhSSEabrWN5D97XnKObjQ==}
    engines: {node: 20 || >=22}

  minipass@7.1.2:
    resolution: {integrity: sha512-qOOzS1cBTWYF4BH8fVePDBOO9iptMnGUEZwNc/cMWnTV2nVLZ7VoNWEPHkYczZA0pdoA7dl6e7FL659nX9S2aw==}
    engines: {node: '>=16 || 14 >=14.17'}

  mkdist@2.3.0:
    resolution: {integrity: sha512-thkRk+pHdudjdZT3FJpPZ2+pncI6mGlH/B+KBVddlZj4MrFGW41sRIv1wZawZUHU8v7cttGaj+5nx8P+dG664A==}
    hasBin: true
    peerDependencies:
      sass: ^1.85.0
      typescript: '>=5.7.3'
      vue: ^3.5.13
      vue-sfc-transformer: ^0.1.1
      vue-tsc: ^1.8.27 || ^2.0.21
    peerDependenciesMeta:
      sass:
        optional: true
      typescript:
        optional: true
      vue:
        optional: true
      vue-sfc-transformer:
        optional: true
      vue-tsc:
        optional: true

  mlly@1.7.4:
    resolution: {integrity: sha512-qmdSIPC4bDJXgZTCR7XosJiNKySV7O215tsPtDN9iEO/7q/76b/ijtgRu/+epFXSJhijtTCCGp3DWS549P3xKw==}

  mrmime@2.0.1:
    resolution: {integrity: sha512-Y3wQdFg2Va6etvQ5I82yUhGdsKrcYox6p7FfL1LbK2J4V01F9TGlepTIhnK24t7koZibmg82KGglhA1XK5IsLQ==}
    engines: {node: '>=10'}

  ms@2.1.3:
    resolution: {integrity: sha512-6FlzubTLZG3J2a/NVCAleEhjzq5oxgHyaCU9yYXvcLsvoVaHJq/s5xXI6/XXP6tz7R9xAOtHnSO/tXtF3WRTlA==}

  nanoid@3.3.11:
    resolution: {integrity: sha512-N8SpfPUnUp1bK+PMYW8qSWdl9U+wwNWI4QKxOYDy9JAro3WMX7p2OeVRF9v+347pnakNevPmiHhNmZ2HbFA76w==}
    engines: {node: ^10 || ^12 || ^13.7 || ^14 || >=15.0.1}
    hasBin: true

  node-releases@2.0.19:
    resolution: {integrity: sha512-xxOWJsBKtzAq7DY0J+DTzuz58K8e7sJbdgwkbMWQe8UYB6ekmsQ45q0M/tJDsGaZmbC+l7n57UV8Hl5tHxO9uw==}

  normalize-range@0.1.2:
    resolution: {integrity: sha512-bdok/XvKII3nUpklnV6P2hxtMNrCboOjAcyBuQnWEhO665FwrSNRxU+AqpsyvO6LgGYPspN+lu5CLtw4jPRKNA==}
    engines: {node: '>=0.10.0'}

  nth-check@2.1.1:
    resolution: {integrity: sha512-lqjrjmaOoAnWfMmBPL+XNnynZh2+swxiX3WUE0s4yEHI6m+AwrK2UZOimIRl3X/4QctVqS8AiZjFqyOGrMXb/w==}

  nypm@0.6.2:
    resolution: {integrity: sha512-7eM+hpOtrKrBDCh7Ypu2lJ9Z7PNZBdi/8AT3AX8xoCj43BBVHD0hPSTEvMtkMpfs8FCqBGhxB+uToIQimA111g==}
    engines: {node: ^14.16.0 || >=16.10.0}
    hasBin: true

  obug@2.1.1:
    resolution: {integrity: sha512-uTqF9MuPraAQ+IsnPf366RG4cP9RtUi7MLO1N3KEc+wb0a6yKpeL0lmk2IB1jY5KHPAlTc6T/JRdC/YqxHNwkQ==}

<<<<<<< HEAD
  parse5@8.0.0:
    resolution: {integrity: sha512-9m4m5GSgXjL4AjumKzq1Fgfp3Z8rsvjRNbnkVwfu2ImRqE5D0LnY2QfDen18FSY9C573YU5XxSapdHZTZ2WolA==}
=======
  obug@2.1.1:
    resolution: {integrity: sha512-uTqF9MuPraAQ+IsnPf366RG4cP9RtUi7MLO1N3KEc+wb0a6yKpeL0lmk2IB1jY5KHPAlTc6T/JRdC/YqxHNwkQ==}

  parse5@7.3.0:
    resolution: {integrity: sha512-IInvU7fabl34qmi9gY8XOVxhYyMyuH2xUNpb2q8/Y+7552KlejkRvqvD19nMoUW/uQGGbqNpA6Tufu5FL5BZgw==}
>>>>>>> d77c7dba

  path-parse@1.0.7:
    resolution: {integrity: sha512-LDJzPVEEEPR+y48z93A0Ed0yXb8pAByGWo/k5YYdYgpY2/2EsOsksJrq7lOHxryrVOn1ejG6oAp8ahvOIQD8sw==}

  path-scurry@2.0.1:
    resolution: {integrity: sha512-oWyT4gICAu+kaA7QWk/jvCHWarMKNs6pXOGWKDTr7cw4IGcUbW+PeTfbaQiLGheFRpjo6O9J0PmyMfQPjH71oA==}
    engines: {node: 20 || >=22}

  pathe@2.0.3:
    resolution: {integrity: sha512-WUjGcAqP1gQacoQe+OBJsFA7Ld4DyXuUIjZ5cc75cLHvJ7dtNsTugphxIADwspS+AraAUePCKrSVtPLFj/F88w==}

  pathval@2.0.1:
    resolution: {integrity: sha512-//nshmD55c46FuFw26xV/xFAaB5HF9Xdap7HJBBnrKdAd6/GxDBaNA1870O79+9ueg61cZLSVc+OaFlfmObYVQ==}
    engines: {node: '>= 14.16'}

  picocolors@1.1.1:
    resolution: {integrity: sha512-xceH2snhtb5M9liqDsmEw56le376mTZkEX/jEb/RxNFyegNul7eNslCXP9FDj/Lcu0X8KEyMceP2ntpaHrDEVA==}

  picomatch@4.0.3:
    resolution: {integrity: sha512-5gTmgEY/sqK6gFXLIsQNH19lWb4ebPDLA4SdLP7dsWkIXHWlG66oPuVvXSGFPppYZz8ZDZq0dYYrbHfBCVUb1Q==}
    engines: {node: '>=12'}

  pkg-types@1.3.1:
    resolution: {integrity: sha512-/Jm5M4RvtBFVkKWRu2BLUTNP8/M2a+UwuAX+ae4770q1qVGtfjG+WTCupoZixokjmHiry8uI+dlY8KXYV5HVVQ==}

  pkg-types@2.2.0:
    resolution: {integrity: sha512-2SM/GZGAEkPp3KWORxQZns4M+WSeXbC2HEvmOIJe3Cmiv6ieAJvdVhDldtHqM5J1Y7MrR1XhkBT/rMlhh9FdqQ==}

  pkg-types@2.3.0:
    resolution: {integrity: sha512-SIqCzDRg0s9npO5XQ3tNZioRY1uK06lA41ynBC1YmFTmnY6FjUjVt6s4LoADmwoig1qqD0oK8h1p/8mlMx8Oig==}

  postcss-calc@10.1.1:
    resolution: {integrity: sha512-NYEsLHh8DgG/PRH2+G9BTuUdtf9ViS+vdoQ0YA5OQdGsfN4ztiwtDWNtBl9EKeqNMFnIu8IKZ0cLxEQ5r5KVMw==}
    engines: {node: ^18.12 || ^20.9 || >=22.0}
    peerDependencies:
      postcss: ^8.4.38

  postcss-colormin@7.0.4:
    resolution: {integrity: sha512-ziQuVzQZBROpKpfeDwmrG+Vvlr0YWmY/ZAk99XD+mGEBuEojoFekL41NCsdhyNUtZI7DPOoIWIR7vQQK9xwluw==}
    engines: {node: ^18.12.0 || ^20.9.0 || >=22.0}
    peerDependencies:
      postcss: ^8.4.32

  postcss-convert-values@7.0.6:
    resolution: {integrity: sha512-MD/eb39Mr60hvgrqpXsgbiqluawYg/8K4nKsqRsuDX9f+xN1j6awZCUv/5tLH8ak3vYp/EMXwdcnXvfZYiejCQ==}
    engines: {node: ^18.12.0 || ^20.9.0 || >=22.0}
    peerDependencies:
      postcss: ^8.4.32

  postcss-discard-comments@7.0.4:
    resolution: {integrity: sha512-6tCUoql/ipWwKtVP/xYiFf1U9QgJ0PUvxN7pTcsQ8Ns3Fnwq1pU5D5s1MhT/XySeLq6GXNvn37U46Ded0TckWg==}
    engines: {node: ^18.12.0 || ^20.9.0 || >=22.0}
    peerDependencies:
      postcss: ^8.4.32

  postcss-discard-duplicates@7.0.2:
    resolution: {integrity: sha512-eTonaQvPZ/3i1ASDHOKkYwAybiM45zFIc7KXils4mQmHLqIswXD9XNOKEVxtTFnsmwYzF66u4LMgSr0abDlh5w==}
    engines: {node: ^18.12.0 || ^20.9.0 || >=22.0}
    peerDependencies:
      postcss: ^8.4.32

  postcss-discard-empty@7.0.1:
    resolution: {integrity: sha512-cFrJKZvcg/uxB6Ijr4l6qmn3pXQBna9zyrPC+sK0zjbkDUZew+6xDltSF7OeB7rAtzaaMVYSdbod+sZOCWnMOg==}
    engines: {node: ^18.12.0 || ^20.9.0 || >=22.0}
    peerDependencies:
      postcss: ^8.4.32

  postcss-discard-overridden@7.0.1:
    resolution: {integrity: sha512-7c3MMjjSZ/qYrx3uc1940GSOzN1Iqjtlqe8uoSg+qdVPYyRb0TILSqqmtlSFuE4mTDECwsm397Ya7iXGzfF7lg==}
    engines: {node: ^18.12.0 || ^20.9.0 || >=22.0}
    peerDependencies:
      postcss: ^8.4.32

  postcss-merge-longhand@7.0.5:
    resolution: {integrity: sha512-Kpu5v4Ys6QI59FxmxtNB/iHUVDn9Y9sYw66D6+SZoIk4QTz1prC4aYkhIESu+ieG1iylod1f8MILMs1Em3mmIw==}
    engines: {node: ^18.12.0 || ^20.9.0 || >=22.0}
    peerDependencies:
      postcss: ^8.4.32

  postcss-merge-rules@7.0.6:
    resolution: {integrity: sha512-2jIPT4Tzs8K87tvgCpSukRQ2jjd+hH6Bb8rEEOUDmmhOeTcqDg5fEFK8uKIu+Pvc3//sm3Uu6FRqfyv7YF7+BQ==}
    engines: {node: ^18.12.0 || ^20.9.0 || >=22.0}
    peerDependencies:
      postcss: ^8.4.32

  postcss-minify-font-values@7.0.1:
    resolution: {integrity: sha512-2m1uiuJeTplll+tq4ENOQSzB8LRnSUChBv7oSyFLsJRtUgAAJGP6LLz0/8lkinTgxrmJSPOEhgY1bMXOQ4ZXhQ==}
    engines: {node: ^18.12.0 || ^20.9.0 || >=22.0}
    peerDependencies:
      postcss: ^8.4.32

  postcss-minify-gradients@7.0.1:
    resolution: {integrity: sha512-X9JjaysZJwlqNkJbUDgOclyG3jZEpAMOfof6PUZjPnPrePnPG62pS17CjdM32uT1Uq1jFvNSff9l7kNbmMSL2A==}
    engines: {node: ^18.12.0 || ^20.9.0 || >=22.0}
    peerDependencies:
      postcss: ^8.4.32

  postcss-minify-params@7.0.4:
    resolution: {integrity: sha512-3OqqUddfH8c2e7M35W6zIwv7jssM/3miF9cbCSb1iJiWvtguQjlxZGIHK9JRmc8XAKmE2PFGtHSM7g/VcW97sw==}
    engines: {node: ^18.12.0 || ^20.9.0 || >=22.0}
    peerDependencies:
      postcss: ^8.4.32

  postcss-minify-selectors@7.0.5:
    resolution: {integrity: sha512-x2/IvofHcdIrAm9Q+p06ZD1h6FPcQ32WtCRVodJLDR+WMn8EVHI1kvLxZuGKz/9EY5nAmI6lIQIrpo4tBy5+ug==}
    engines: {node: ^18.12.0 || ^20.9.0 || >=22.0}
    peerDependencies:
      postcss: ^8.4.32

  postcss-nested@7.0.2:
    resolution: {integrity: sha512-5osppouFc0VR9/VYzYxO03VaDa3e8F23Kfd6/9qcZTUI8P58GIYlArOET2Wq0ywSl2o2PjELhYOFI4W7l5QHKw==}
    engines: {node: '>=18.0'}
    peerDependencies:
      postcss: ^8.2.14

  postcss-normalize-charset@7.0.1:
    resolution: {integrity: sha512-sn413ofhSQHlZFae//m9FTOfkmiZ+YQXsbosqOWRiVQncU2BA3daX3n0VF3cG6rGLSFVc5Di/yns0dFfh8NFgQ==}
    engines: {node: ^18.12.0 || ^20.9.0 || >=22.0}
    peerDependencies:
      postcss: ^8.4.32

  postcss-normalize-display-values@7.0.1:
    resolution: {integrity: sha512-E5nnB26XjSYz/mGITm6JgiDpAbVuAkzXwLzRZtts19jHDUBFxZ0BkXAehy0uimrOjYJbocby4FVswA/5noOxrQ==}
    engines: {node: ^18.12.0 || ^20.9.0 || >=22.0}
    peerDependencies:
      postcss: ^8.4.32

  postcss-normalize-positions@7.0.1:
    resolution: {integrity: sha512-pB/SzrIP2l50ZIYu+yQZyMNmnAcwyYb9R1fVWPRxm4zcUFCY2ign7rcntGFuMXDdd9L2pPNUgoODDk91PzRZuQ==}
    engines: {node: ^18.12.0 || ^20.9.0 || >=22.0}
    peerDependencies:
      postcss: ^8.4.32

  postcss-normalize-repeat-style@7.0.1:
    resolution: {integrity: sha512-NsSQJ8zj8TIDiF0ig44Byo3Jk9e4gNt9x2VIlJudnQQ5DhWAHJPF4Tr1ITwyHio2BUi/I6Iv0HRO7beHYOloYQ==}
    engines: {node: ^18.12.0 || ^20.9.0 || >=22.0}
    peerDependencies:
      postcss: ^8.4.32

  postcss-normalize-string@7.0.1:
    resolution: {integrity: sha512-QByrI7hAhsoze992kpbMlJSbZ8FuCEc1OT9EFbZ6HldXNpsdpZr+YXC5di3UEv0+jeZlHbZcoCADgb7a+lPmmQ==}
    engines: {node: ^18.12.0 || ^20.9.0 || >=22.0}
    peerDependencies:
      postcss: ^8.4.32

  postcss-normalize-timing-functions@7.0.1:
    resolution: {integrity: sha512-bHifyuuSNdKKsnNJ0s8fmfLMlvsQwYVxIoUBnowIVl2ZAdrkYQNGVB4RxjfpvkMjipqvbz0u7feBZybkl/6NJg==}
    engines: {node: ^18.12.0 || ^20.9.0 || >=22.0}
    peerDependencies:
      postcss: ^8.4.32

  postcss-normalize-unicode@7.0.4:
    resolution: {integrity: sha512-LvIURTi1sQoZqj8mEIE8R15yvM+OhbR1avynMtI9bUzj5gGKR/gfZFd8O7VMj0QgJaIFzxDwxGl/ASMYAkqO8g==}
    engines: {node: ^18.12.0 || ^20.9.0 || >=22.0}
    peerDependencies:
      postcss: ^8.4.32

  postcss-normalize-url@7.0.1:
    resolution: {integrity: sha512-sUcD2cWtyK1AOL/82Fwy1aIVm/wwj5SdZkgZ3QiUzSzQQofrbq15jWJ3BA7Z+yVRwamCjJgZJN0I9IS7c6tgeQ==}
    engines: {node: ^18.12.0 || ^20.9.0 || >=22.0}
    peerDependencies:
      postcss: ^8.4.32

  postcss-normalize-whitespace@7.0.1:
    resolution: {integrity: sha512-vsbgFHMFQrJBJKrUFJNZ2pgBeBkC2IvvoHjz1to0/0Xk7sII24T0qFOiJzG6Fu3zJoq/0yI4rKWi7WhApW+EFA==}
    engines: {node: ^18.12.0 || ^20.9.0 || >=22.0}
    peerDependencies:
      postcss: ^8.4.32

  postcss-ordered-values@7.0.2:
    resolution: {integrity: sha512-AMJjt1ECBffF7CEON/Y0rekRLS6KsePU6PRP08UqYW4UGFRnTXNrByUzYK1h8AC7UWTZdQ9O3Oq9kFIhm0SFEw==}
    engines: {node: ^18.12.0 || ^20.9.0 || >=22.0}
    peerDependencies:
      postcss: ^8.4.32

  postcss-reduce-initial@7.0.4:
    resolution: {integrity: sha512-rdIC9IlMBn7zJo6puim58Xd++0HdbvHeHaPgXsimMfG1ijC5A9ULvNLSE0rUKVJOvNMcwewW4Ga21ngyJjY/+Q==}
    engines: {node: ^18.12.0 || ^20.9.0 || >=22.0}
    peerDependencies:
      postcss: ^8.4.32

  postcss-reduce-transforms@7.0.1:
    resolution: {integrity: sha512-MhyEbfrm+Mlp/36hvZ9mT9DaO7dbncU0CvWI8V93LRkY6IYlu38OPg3FObnuKTUxJ4qA8HpurdQOo5CyqqO76g==}
    engines: {node: ^18.12.0 || ^20.9.0 || >=22.0}
    peerDependencies:
      postcss: ^8.4.32

  postcss-selector-parser@7.1.0:
    resolution: {integrity: sha512-8sLjZwK0R+JlxlYcTuVnyT2v+htpdrjDOKuMcOVdYjt52Lh8hWRYpxBPoKx/Zg+bcjc3wx6fmQevMmUztS/ccA==}
    engines: {node: '>=4'}

  postcss-svgo@7.1.0:
    resolution: {integrity: sha512-KnAlfmhtoLz6IuU3Sij2ycusNs4jPW+QoFE5kuuUOK8awR6tMxZQrs5Ey3BUz7nFCzT3eqyFgqkyrHiaU2xx3w==}
    engines: {node: ^18.12.0 || ^20.9.0 || >= 18}
    peerDependencies:
      postcss: ^8.4.32

  postcss-unique-selectors@7.0.4:
    resolution: {integrity: sha512-pmlZjsmEAG7cHd7uK3ZiNSW6otSZ13RHuZ/4cDN/bVglS5EpF2r2oxY99SuOHa8m7AWoBCelTS3JPpzsIs8skQ==}
    engines: {node: ^18.12.0 || ^20.9.0 || >=22.0}
    peerDependencies:
      postcss: ^8.4.32

  postcss-value-parser@4.2.0:
    resolution: {integrity: sha512-1NNCs6uurfkVbeXG4S8JFT9t19m45ICnif8zWLd5oPSZ50QnwMfK+H3jv408d4jw/7Bttv5axS5IiHoLaVNHeQ==}

  postcss@8.5.6:
    resolution: {integrity: sha512-3Ybi1tAuwAP9s0r1UQ2J4n5Y0G05bJkpUIO0/bI9MhwmD70S5aTWbXGBwxHrelT+XM1k6dM0pk+SwNkpTRN7Pg==}
    engines: {node: ^10 || ^12 || >=14}

  pretty-bytes@7.0.0:
    resolution: {integrity: sha512-U5otLYPR3L0SVjHGrkEUx5mf7MxV2ceXeE7VwWPk+hyzC5drNohsOGNPDZqxCqyX1lkbEN4kl1LiI8QFd7r0ZA==}
    engines: {node: '>=20'}

  pretty-bytes@7.1.0:
    resolution: {integrity: sha512-nODzvTiYVRGRqAOvE84Vk5JDPyyxsVk0/fbA/bq7RqlnhksGpset09XTxbpvLTIjoaF7K8Z8DG8yHtKGTPSYRw==}
    engines: {node: '>=20'}

  pretty-format@27.5.1:
    resolution: {integrity: sha512-Qb1gy5OrP5+zDf2Bvnzdl3jsTf1qXVMazbvCoKhtKqVs4/YK4ozX4gKQJJVyNe+cajNPn0KoC0MC3FUmaHWEmQ==}
    engines: {node: ^10.13.0 || ^12.13.0 || ^14.15.0 || >=15.0.0}

  punycode@2.3.1:
    resolution: {integrity: sha512-vYt7UD1U9Wg6138shLtLOvdAu+8DsC/ilFtEVHcH+wydcSpNE20AfSOduf6MkRFahL5FY7X1oU7nKVZFtfq8Fg==}
    engines: {node: '>=6'}

  react-dom@19.2.0:
    resolution: {integrity: sha512-UlbRu4cAiGaIewkPyiRGJk0imDN2T3JjieT6spoL2UeSf5od4n5LB/mQ4ejmxhCFT1tYe8IvaFulzynWovsEFQ==}
    peerDependencies:
      react: ^19.2.0

  react-is@17.0.2:
    resolution: {integrity: sha512-w2GsyukL62IJnlaff/nRegPQR94C/XXamvMWmSHRJ4y7Ts/4ocGRmTHvOs8PSE6pB3dWOrD/nueuU5sduBsQ4w==}

  react@19.2.0:
    resolution: {integrity: sha512-tmbWg6W31tQLeB5cdIBOicJDJRR2KzXsV7uSK9iNfLWQ5bIZfxuPEHp7M8wiHyHnn0DD1i7w3Zmin0FtkrwoCQ==}
    engines: {node: '>=0.10.0'}

  require-from-string@2.0.2:
    resolution: {integrity: sha512-Xf0nWe6RseziFMu+Ap9biiUbmplq6S9/p+7w7YXP/JBHhrUDDUhwa+vANyubuqfZWTveU//DYVGsDG7RKL/vEw==}
    engines: {node: '>=0.10.0'}

  resolve@1.22.10:
    resolution: {integrity: sha512-NPRy+/ncIMeDlTAsuqwKIiferiawhefFJtkNSW0qZJEqMEb+qBt/77B/jGeeek+F0uOeN05CDa6HXbbIgtVX4w==}
    engines: {node: '>= 0.4'}
    hasBin: true

  rollup-plugin-dts@6.2.1:
    resolution: {integrity: sha512-sR3CxYUl7i2CHa0O7bA45mCrgADyAQ0tVtGSqi3yvH28M+eg1+g5d7kQ9hLvEz5dorK3XVsH5L2jwHLQf72DzA==}
    engines: {node: '>=16'}
    peerDependencies:
      rollup: ^3.29.4 || ^4
      typescript: ^4.5 || ^5.0

  rollup@4.46.2:
    resolution: {integrity: sha512-WMmLFI+Boh6xbop+OAGo9cQ3OgX9MIg7xOQjn+pTCwOkk+FNDAeAemXkJ3HzDJrVXleLOFVa1ipuc1AmEx1Dwg==}
    engines: {node: '>=18.0.0', npm: '>=8.0.0'}
    hasBin: true

  safer-buffer@2.1.2:
    resolution: {integrity: sha512-YZo3K82SD7Riyi0E1EQPojLz7kpepnSQI9IyPbHHg1XXXevb5dJI7tpyN2ADxGcQbHG7vcyRHk0cbwqcQriUtg==}

  sax@1.4.1:
    resolution: {integrity: sha512-+aWOz7yVScEGoKNd4PA10LZ8sk0A/z5+nXQG5giUO5rprX9jgYsTdov9qCchZiPIZezbZH+jRut8nPodFAX4Jg==}

  saxes@6.0.0:
    resolution: {integrity: sha512-xAg7SOnEhrm5zI3puOOKyy1OMcMlIJZYNJY7xLBwSze0UjhPLnWfj2GF2EpT0jmzaJKIWKHLsaSSajf35bcYnA==}
    engines: {node: '>=v12.22.7'}

  scheduler@0.27.0:
    resolution: {integrity: sha512-eNv+WrVbKu1f3vbYJT/xtiF5syA5HPIMtf9IgY/nKg0sWqzAUEvqY/xm7OcZc/qafLx/iO9FgOmeSAp4v5ti/Q==}

  scule@1.3.0:
    resolution: {integrity: sha512-6FtHJEvt+pVMIB9IBY+IcCJ6Z5f1iQnytgyfKMhDKgmzYG+TeH/wx1y3l27rshSbLiSanrR9ffZDrEsmjlQF2g==}

  semver@7.7.2:
    resolution: {integrity: sha512-RF0Fw+rO5AMf9MAyaRXI4AV0Ulj5lMHqVxxdSgiVbixSCXoEmmX/jk0CuJw4+3SqroYO9VoUh+HcuJivvtJemA==}
    engines: {node: '>=10'}
    hasBin: true

  siginfo@2.0.0:
    resolution: {integrity: sha512-ybx0WO1/8bSBLEWXZvEd7gMW3Sn3JFlW3TvX1nREbDLRNQNaeNN8WK0meBwPdAaOI7TtRRRJn/Es1zhrrCHu7g==}

  sirv@3.0.1:
    resolution: {integrity: sha512-FoqMu0NCGBLCcAkS1qA+XJIQTR6/JHfQXl+uGteNCQ76T91DMUjPa9xfmeqMY3z80nLSg9yQmNjK0Px6RWsH/A==}
    engines: {node: '>=18'}

  sisteransi@1.0.5:
    resolution: {integrity: sha512-bLGGlR1QxBcynn2d5YmDX4MGjlZvy2MRBDRNHLJ8VI6l6+9FUiyTFNJ0IveOSP0bcXgVDPRcfGqA0pjaqUpfVg==}

  source-map-js@1.2.1:
    resolution: {integrity: sha512-UXWMKhLOwVKb728IUtQPXxfYU+usdybtUrK/8uGE8CQMvrhOpwvzDBwj0QhSL7MQc7vIsISBG8VQ8+IDQxpfQA==}
    engines: {node: '>=0.10.0'}

  stackback@0.0.2:
    resolution: {integrity: sha512-1XMJE5fQo1jGH6Y/7ebnwPOBEkIEnT4QF32d5R1+VXdXveM0IBMJt8zfaxX1P3QhVwrYe+576+jkANtSS2mBbw==}

  std-env@3.10.0:
    resolution: {integrity: sha512-5GS12FdOZNliM5mAOxFRg7Ir0pWz8MdpYm6AY6VPkGpbA7ZzmbzNcBJQ0GPvvyWgcY7QAhCgf9Uy89I03faLkg==}

  std-env@3.9.0:
    resolution: {integrity: sha512-UGvjygr6F6tpH7o2qyqR6QYpwraIjKSdtzyBdyytFOHmPZY917kwdwLG0RbOjWOnKmnm3PeHjaoLLMie7kPLQw==}

  strip-literal@3.0.0:
    resolution: {integrity: sha512-TcccoMhJOM3OebGhSBEmp3UZ2SfDMZUEBdRA/9ynfLi8yYajyWX3JiXArcJt4Umh4vISpspkQIY8ZZoCqjbviA==}

  stylehacks@7.0.6:
    resolution: {integrity: sha512-iitguKivmsueOmTO0wmxURXBP8uqOO+zikLGZ7Mm9e/94R4w5T999Js2taS/KBOnQ/wdC3jN3vNSrkGDrlnqQg==}
    engines: {node: ^18.12.0 || ^20.9.0 || >=22.0}
    peerDependencies:
      postcss: ^8.4.32

  supports-preserve-symlinks-flag@1.0.0:
    resolution: {integrity: sha512-ot0WnXS9fgdkgIcePe6RHNk1WA8+muPa6cSjeR3V8K27q9BB1rTE3R1p7Hv0z1ZyAc8s6Vvv8DIyWf681MAt0w==}
    engines: {node: '>= 0.4'}

  svgo@4.0.0:
    resolution: {integrity: sha512-VvrHQ+9uniE+Mvx3+C9IEe/lWasXCU0nXMY2kZeLrHNICuRiC8uMPyM14UEaMOFA5mhyQqEkB02VoQ16n3DLaw==}
    engines: {node: '>=16'}
    hasBin: true

  symbol-tree@3.2.4:
    resolution: {integrity: sha512-9QNk5KwDF+Bvz+PyObkmSYjI5ksVUYtjW7AU22r2NKcfLJcXp96hkDWU3+XndOsUb+AQ9QhfzfCT2O+CNWT5Tw==}

  tailwind-merge@3.4.0:
    resolution: {integrity: sha512-uSaO4gnW+b3Y2aWoWfFpX62vn2sR3skfhbjsEnaBI81WD1wBLlHZe5sWf0AqjksNdYTbGBEd0UasQMT3SNV15g==}

  tailwindcss@4.1.11:
    resolution: {integrity: sha512-2E9TBm6MDD/xKYe+dvJZAmg3yxIEDNRc0jwlNyDg/4Fil2QcSLjFKGVff0lAf1jjeaArlG/M75Ey/EYr/OJtBA==}

  tinybench@2.9.0:
    resolution: {integrity: sha512-0+DUvqWMValLmha6lr4kD8iAMK1HzV0/aKnCtWb9v9641TnP/MFb7Pc2bxoxQjTXAErryXVgUOfv2YqNllqGeg==}

  tinyexec@0.3.2:
    resolution: {integrity: sha512-KQQR9yN7R5+OSwaK0XQoj22pwHoTlgYqmUscPYoknOoWCWfj/5/ABTMRi69FrKU5ffPVh5QcFikpWJI/P1ocHA==}

  tinyexec@1.0.2:
    resolution: {integrity: sha512-W/KYk+NFhkmsYpuHq5JykngiOCnxeVL8v8dFnqxSD8qEEdRfXk1SDM6JzNqcERbcGYj9tMrDQBYV9cjgnunFIg==}
    engines: {node: '>=18'}

  tinyglobby@0.2.14:
    resolution: {integrity: sha512-tX5e7OM1HnYr2+a2C/4V0htOcSQcoSTH9KgJnVvNm5zm/cyEWKJ7j7YutsH9CxMdtOkkLFy2AHrMci9IM8IPZQ==}
    engines: {node: '>=12.0.0'}

  tinyglobby@0.2.15:
    resolution: {integrity: sha512-j2Zq4NyQYG5XMST4cbs02Ak8iJUdxRM0XI5QyxXuZOzKOINmWurp3smXu3y5wDcJrptwpSjgXHzIQxR0omXljQ==}
    engines: {node: '>=12.0.0'}

  tinypool@1.1.1:
    resolution: {integrity: sha512-Zba82s87IFq9A9XmjiX5uZA/ARWDrB03OHlq+Vw1fSdt0I+4/Kutwy8BP4Y/y/aORMo61FQ0vIb5j44vSo5Pkg==}
    engines: {node: ^18.0.0 || >=20.0.0}

  tinyrainbow@2.0.0:
    resolution: {integrity: sha512-op4nsTR47R6p0vMUUoYl/a+ljLFVtlfaXkLQmqfLR1qHma1h/ysYk4hEXZ880bf2CYgTskvTa/e196Vd5dDQXw==}
    engines: {node: '>=14.0.0'}

  tinyrainbow@3.0.3:
    resolution: {integrity: sha512-PSkbLUoxOFRzJYjjxHJt9xro7D+iilgMX/C9lawzVuYiIdcihh9DXmVibBe8lmcFrRi/VzlPjBxbN7rH24q8/Q==}
    engines: {node: '>=14.0.0'}

  tinyspy@4.0.3:
    resolution: {integrity: sha512-t2T/WLB2WRgZ9EpE4jgPJ9w+i66UZfDc8wHh0xrwiRNN+UwH98GIJkTeZqX9rg0i0ptwzqW+uYeIF0T4F8LR7A==}
    engines: {node: '>=14.0.0'}

  tldts-core@7.0.19:
    resolution: {integrity: sha512-lJX2dEWx0SGH4O6p+7FPwYmJ/bu1JbcGJ8RLaG9b7liIgZ85itUVEPbMtWRVrde/0fnDPEPHW10ZsKW3kVsE9A==}

  tldts@7.0.19:
    resolution: {integrity: sha512-8PWx8tvC4jDB39BQw1m4x8y5MH1BcQ5xHeL2n7UVFulMPH/3Q0uiamahFJ3lXA0zO2SUyRXuVVbWSDmstlt9YA==}
    hasBin: true

  totalist@3.0.1:
    resolution: {integrity: sha512-sf4i37nQ2LBx4m3wB74y+ubopq6W/dIzXg0FDGjsYnZHVa1Da8FH853wlL2gtUhg+xJXjfk3kUZS3BRoQeoQBQ==}
    engines: {node: '>=6'}

  tough-cookie@6.0.0:
    resolution: {integrity: sha512-kXuRi1mtaKMrsLUxz3sQYvVl37B0Ns6MzfrtV5DvJceE9bPyspOqk9xxv7XbZWcfLWbFmm997vl83qUWVJA64w==}
    engines: {node: '>=16'}

  tr46@6.0.0:
    resolution: {integrity: sha512-bLVMLPtstlZ4iMQHpFHTR7GAGj2jxi8Dg0s2h2MafAE4uSWF98FC/3MomU51iQAMf8/qDUbKWf5GxuvvVcXEhw==}
    engines: {node: '>=20'}

  trpc-cli@0.12.1:
    resolution: {integrity: sha512-/D/mIQf3tUrS7ZKJZ1gmSPJn2psAABJfkC5Eevm55SZ4s6KwANOUNlwhAGXN9HT4VSJVfoF2jettevE9vHPQlg==}
    engines: {node: '>=18'}
    hasBin: true
    peerDependencies:
      '@orpc/server': ^1.0.0
      '@trpc/server': ^10.45.2 || ^11.0.1
      '@valibot/to-json-schema': ^1.1.0
      effect: ^3.14.2 || ^4.0.0
      valibot: ^1.1.0
      zod: ^3.24.0 || ^4.0.0
    peerDependenciesMeta:
      '@orpc/server':
        optional: true
      '@trpc/server':
        optional: true
      '@valibot/to-json-schema':
        optional: true
      effect:
        optional: true
      valibot:
        optional: true
      zod:
        optional: true

  turbo-darwin-64@2.6.1:
    resolution: {integrity: sha512-Dm0HwhyZF4J0uLqkhUyCVJvKM9Rw7M03v3J9A7drHDQW0qAbIGBrUijQ8g4Q9Cciw/BXRRd8Uzkc3oue+qn+ZQ==}
    cpu: [x64]
    os: [darwin]

  turbo-darwin-arm64@2.6.1:
    resolution: {integrity: sha512-U0PIPTPyxdLsrC3jN7jaJUwgzX5sVUBsKLO7+6AL+OASaa1NbT1pPdiZoTkblBAALLP76FM0LlnsVQOnmjYhyw==}
    cpu: [arm64]
    os: [darwin]

  turbo-linux-64@2.6.1:
    resolution: {integrity: sha512-eM1uLWgzv89bxlK29qwQEr9xYWBhmO/EGiH22UGfq+uXr+QW1OvNKKMogSN65Ry8lElMH4LZh0aX2DEc7eC0Mw==}
    cpu: [x64]
    os: [linux]

  turbo-linux-arm64@2.6.1:
    resolution: {integrity: sha512-MFFh7AxAQAycXKuZDrbeutfWM5Ep0CEZ9u7zs4Hn2FvOViTCzIfEhmuJou3/a5+q5VX1zTxQrKGy+4Lf5cdpsA==}
    cpu: [arm64]
    os: [linux]

  turbo-windows-64@2.6.1:
    resolution: {integrity: sha512-buq7/VAN7KOjMYi4tSZT5m+jpqyhbRU2EUTTvp6V0Ii8dAkY2tAAjQN1q5q2ByflYWKecbQNTqxmVploE0LVwQ==}
    cpu: [x64]
    os: [win32]

  turbo-windows-arm64@2.6.1:
    resolution: {integrity: sha512-7w+AD5vJp3R+FB0YOj1YJcNcOOvBior7bcHTodqp90S3x3bLgpr7tE6xOea1e8JkP7GK6ciKVUpQvV7psiwU5Q==}
    cpu: [arm64]
    os: [win32]

  turbo@2.6.1:
    resolution: {integrity: sha512-qBwXXuDT3rA53kbNafGbT5r++BrhRgx3sAo0cHoDAeG9g1ItTmUMgltz3Hy7Hazy1ODqNpR+C7QwqL6DYB52yA==}
    hasBin: true

  typescript@5.9.2:
    resolution: {integrity: sha512-CWBzXQrc/qOkhidw1OzBTQuYRbfyxDXJMVJ1XNwUHGROVmuaeiEm3OslpZ1RV96d7SKKjZKrSJu3+t/xlw3R9A==}
    engines: {node: '>=14.17'}
    hasBin: true

  typescript@5.9.3:
    resolution: {integrity: sha512-jl1vZzPDinLr9eUt3J/t7V6FgNEw9QjvBPdysz9KfQDD41fQrC2Y4vKQdiaUpFT4bXlb1RHhLpp8wtm6M5TgSw==}
    engines: {node: '>=14.17'}
    hasBin: true

  ufo@1.6.1:
    resolution: {integrity: sha512-9a4/uxlTWJ4+a5i0ooc1rU7C7YOw3wT+UGqdeNNHWnOF9qcMBgLRS+4IYUqbczewFx4mLEig6gawh7X6mFlEkA==}

  ultracite@6.3.8:
    resolution: {integrity: sha512-A7q1ubPt6DfNifjhPnK2uZjko2FM/Ic56Mn6toX8go6ZDDFUvg84HJoHkqco1F8Z0iiWmVj5W2tBpbIqmt0M8Q==}
    hasBin: true

  unbuild@3.6.0:
    resolution: {integrity: sha512-vWwKMo2bZS9jbMWO7n51nQvKCRUM3WmONA6+k4z0Ttfkkhh6q1DV/JhKkd58d61eeN9UoTGechlAxXvm11sghw==}
    hasBin: true
    peerDependencies:
      typescript: ^5.8.3
    peerDependenciesMeta:
      typescript:
        optional: true

  unbuild@3.6.1:
    resolution: {integrity: sha512-+U5CdtrdjfWkZhuO4N9l5UhyiccoeMEXIc2Lbs30Haxb+tRwB3VwB8AoZRxlAzORXunenSo+j6lh45jx+xkKgg==}
    hasBin: true
    peerDependencies:
      typescript: ^5.9.2
    peerDependenciesMeta:
      typescript:
        optional: true

<<<<<<< HEAD
  undici-types@7.16.0:
    resolution: {integrity: sha512-Zz+aZWSj8LE6zoxD+xrjh4VfkIG8Ya6LvYkZqtUQGJPZjYl53ypCaUwWqo7eI0x66KBGeRo+mlBEkMSeSZ38Nw==}
=======
  undici-types@7.8.0:
    resolution: {integrity: sha512-9UJ2xGDvQ43tYyVMpuHlsgApydB8ZKfVYTsLDhXkFL/6gfkp+U8xTGdh8pMJv1SpZna0zxG1DwsKZsreLbXBxw==}
>>>>>>> d77c7dba

  untyped@2.0.0:
    resolution: {integrity: sha512-nwNCjxJTjNuLCgFr42fEak5OcLuB3ecca+9ksPFNvtfYSLpjf+iJqSIaSnIile6ZPbKYxI5k2AfXqeopGudK/g==}
    hasBin: true

  update-browserslist-db@1.1.3:
    resolution: {integrity: sha512-UxhIZQ+QInVdunkDAaiazvvT/+fXL5Osr0JZlJulepYu6Jd7qJtDZjlur0emRlT71EN3ScPoE7gvsuIKKNavKw==}
    hasBin: true
    peerDependencies:
      browserslist: '>= 4.21.0'

  util-deprecate@1.0.2:
    resolution: {integrity: sha512-EPD5q1uXyFxJpCrLnCc1nHnq3gOa6DZBocAIiI2TaSCA7VCJ1UJDMagCzIkXNsUYfD1daK//LTEQ8xiIbrHtcw==}

  vite-node@3.2.4:
    resolution: {integrity: sha512-EbKSKh+bh1E1IFxeO0pg1n4dvoOTt0UDiXMd/qn++r98+jPO1xtJilvXldeuQ8giIB5IkpjCgMleHMNEsGH6pg==}
    engines: {node: ^18.0.0 || ^20.0.0 || >=22.0.0}
    hasBin: true

  vite@7.0.6:
    resolution: {integrity: sha512-MHFiOENNBd+Bd9uvc8GEsIzdkn1JxMmEeYX35tI3fv0sJBUTfW5tQsoaOwuY4KhBI09A3dUJ/DXf2yxPVPUceg==}
    engines: {node: ^20.19.0 || >=22.12.0}
    hasBin: true
    peerDependencies:
      '@types/node': ^20.19.0 || >=22.12.0
      jiti: '>=1.21.0'
      less: ^4.0.0
      lightningcss: ^1.21.0
      sass: ^1.70.0
      sass-embedded: ^1.70.0
      stylus: '>=0.54.8'
      sugarss: ^5.0.0
      terser: ^5.16.0
      tsx: ^4.8.1
      yaml: ^2.4.2
    peerDependenciesMeta:
      '@types/node':
        optional: true
      jiti:
        optional: true
      less:
        optional: true
      lightningcss:
        optional: true
      sass:
        optional: true
      sass-embedded:
        optional: true
      stylus:
        optional: true
      sugarss:
        optional: true
      terser:
        optional: true
      tsx:
        optional: true
      yaml:
        optional: true

  vitest@3.2.4:
    resolution: {integrity: sha512-LUCP5ev3GURDysTWiP47wRRUpLKMOfPh+yKTx3kVIEiu5KOMeqzpnYNsKyOoVrULivR8tLcks4+lga33Whn90A==}
    engines: {node: ^18.0.0 || ^20.0.0 || >=22.0.0}
    hasBin: true
    peerDependencies:
      '@edge-runtime/vm': '*'
      '@types/debug': ^4.1.12
      '@types/node': ^18.0.0 || ^20.0.0 || >=22.0.0
      '@vitest/browser': 3.2.4
      '@vitest/ui': 3.2.4
      happy-dom: '*'
      jsdom: '*'
    peerDependenciesMeta:
      '@edge-runtime/vm':
        optional: true
      '@types/debug':
        optional: true
      '@types/node':
        optional: true
      '@vitest/browser':
        optional: true
      '@vitest/ui':
        optional: true
      happy-dom:
        optional: true
      jsdom:
        optional: true

  vitest@4.0.14:
    resolution: {integrity: sha512-d9B2J9Cm9dN9+6nxMnnNJKJCtcyKfnHj15N6YNJfaFHRLua/d3sRKU9RuKmO9mB0XdFtUizlxfz/VPbd3OxGhw==}
    engines: {node: ^20.0.0 || ^22.0.0 || >=24.0.0}
    hasBin: true
    peerDependencies:
      '@edge-runtime/vm': '*'
      '@opentelemetry/api': ^1.9.0
      '@types/node': ^20.0.0 || ^22.0.0 || >=24.0.0
      '@vitest/browser-playwright': 4.0.14
      '@vitest/browser-preview': 4.0.14
      '@vitest/browser-webdriverio': 4.0.14
      '@vitest/ui': 4.0.14
      happy-dom: '*'
      jsdom: '*'
    peerDependenciesMeta:
      '@edge-runtime/vm':
        optional: true
      '@opentelemetry/api':
        optional: true
      '@types/node':
        optional: true
      '@vitest/browser-playwright':
        optional: true
      '@vitest/browser-preview':
        optional: true
      '@vitest/browser-webdriverio':
        optional: true
      '@vitest/ui':
        optional: true
      happy-dom:
        optional: true
      jsdom:
        optional: true

  w3c-xmlserializer@5.0.0:
    resolution: {integrity: sha512-o8qghlI8NZHU1lLPrpi2+Uq7abh4GGPpYANlalzWxyWteJOCsr/P+oPBA49TOLu5FTZO4d3F9MnWJfiMo4BkmA==}
    engines: {node: '>=18'}

  webidl-conversions@8.0.0:
    resolution: {integrity: sha512-n4W4YFyz5JzOfQeA8oN7dUYpR+MBP3PIUsn2jLjWXwK5ASUzt0Jc/A5sAUZoCYFJRGF0FBKJ+1JjN43rNdsQzA==}
    engines: {node: '>=20'}

  whatwg-encoding@3.1.1:
    resolution: {integrity: sha512-6qN4hJdMwfYBtE3YBTTHhoeuUrDBPZmbQaxWAqSALV/MeEnR5z1xd8UKud2RAkFoPkmB+hli1TZSnyi84xz1vQ==}
    engines: {node: '>=18'}

  whatwg-mimetype@4.0.0:
    resolution: {integrity: sha512-QaKxh0eNIi2mE9p2vEdzfagOKHCcj1pJ56EEHGQOVxp8r9/iszLUUV7v89x9O1p/T+NlTM5W7jW6+cz4Fq1YVg==}
    engines: {node: '>=18'}

  whatwg-url@15.1.0:
    resolution: {integrity: sha512-2ytDk0kiEj/yu90JOAp44PVPUkO9+jVhyf+SybKlRHSDlvOOZhdPIrr7xTH64l4WixO2cP+wQIcgujkGBPPz6g==}
    engines: {node: '>=20'}

  why-is-node-running@2.3.0:
    resolution: {integrity: sha512-hUrmaWBdVDcxvYqnyh09zunKzROWjbZTiNy8dBEjkS7ehEDQibXJ7XvlmtbwuTclUiIyN+CyXQD4Vmko8fNm8w==}
    engines: {node: '>=8'}
    hasBin: true

  ws@8.18.3:
    resolution: {integrity: sha512-PEIGCY5tSlUt50cqyMXfCzX+oOPqN0vuGqWzbcJ2xvnkzkq46oOpz7dQaTDBdfICb4N14+GARUDw2XV2N4tvzg==}
    engines: {node: '>=10.0.0'}
    peerDependencies:
      bufferutil: ^4.0.1
      utf-8-validate: '>=5.0.2'
    peerDependenciesMeta:
      bufferutil:
        optional: true
      utf-8-validate:
        optional: true

  xml-name-validator@5.0.0:
    resolution: {integrity: sha512-EvGK8EJ3DhaHfbRlETOWAS5pO9MZITeauHKJyb8wyajUfQUenkIg2MvLDTZ4T/TgIcm3HU0TFBgWWboAZ30UHg==}
    engines: {node: '>=18'}

  xmlchars@2.2.0:
    resolution: {integrity: sha512-JZnDKK8B0RCDw84FNdDAIpZK+JuJw+s7Lz8nksI7SIuU3UXJJslUthsi+uWBUYOwPFwW7W7PRLRfUKpxjtjFCw==}

  zod@4.1.13:
    resolution: {integrity: sha512-AvvthqfqrAhNH9dnfmrfKzX5upOdjUVJYFqNSlkmGf64gRaTzlPwz99IHYnVs28qYAybvAlBV+H7pn0saFY4Ig==}

snapshots:

  '@acemir/cssom@0.9.24': {}

  '@asamuzakjp/css-color@4.1.0':
    dependencies:
      '@csstools/css-calc': 2.1.4(@csstools/css-parser-algorithms@3.0.5(@csstools/css-tokenizer@3.0.4))(@csstools/css-tokenizer@3.0.4)
      '@csstools/css-color-parser': 3.1.0(@csstools/css-parser-algorithms@3.0.5(@csstools/css-tokenizer@3.0.4))(@csstools/css-tokenizer@3.0.4)
      '@csstools/css-parser-algorithms': 3.0.5(@csstools/css-tokenizer@3.0.4)
      '@csstools/css-tokenizer': 3.0.4
      lru-cache: 11.2.2

  '@asamuzakjp/dom-selector@6.7.5':
    dependencies:
      '@asamuzakjp/nwsapi': 2.3.9
      bidi-js: 1.0.3
      css-tree: 3.1.0
      is-potential-custom-element-name: 1.0.1
      lru-cache: 11.2.2

  '@asamuzakjp/nwsapi@2.3.9': {}

  '@babel/code-frame@7.27.1':
    dependencies:
      '@babel/helper-validator-identifier': 7.27.1
      js-tokens: 4.0.0
      picocolors: 1.1.1

  '@babel/helper-validator-identifier@7.27.1': {}

  '@babel/runtime@7.28.2': {}

  '@biomejs/biome@2.3.8':
    optionalDependencies:
      '@biomejs/cli-darwin-arm64': 2.3.8
      '@biomejs/cli-darwin-x64': 2.3.8
      '@biomejs/cli-linux-arm64': 2.3.8
      '@biomejs/cli-linux-arm64-musl': 2.3.8
      '@biomejs/cli-linux-x64': 2.3.8
      '@biomejs/cli-linux-x64-musl': 2.3.8
      '@biomejs/cli-win32-arm64': 2.3.8
      '@biomejs/cli-win32-x64': 2.3.8

  '@biomejs/cli-darwin-arm64@2.3.8':
    optional: true

  '@biomejs/cli-darwin-x64@2.3.8':
    optional: true

  '@biomejs/cli-linux-arm64-musl@2.3.8':
    optional: true

  '@biomejs/cli-linux-arm64@2.3.8':
    optional: true

  '@biomejs/cli-linux-x64-musl@2.3.8':
    optional: true

  '@biomejs/cli-linux-x64@2.3.8':
    optional: true

  '@biomejs/cli-win32-arm64@2.3.8':
    optional: true

  '@biomejs/cli-win32-x64@2.3.8':
    optional: true

  '@clack/core@0.5.0':
    dependencies:
      picocolors: 1.1.1
      sisteransi: 1.0.5

  '@clack/prompts@0.11.0':
    dependencies:
      '@clack/core': 0.5.0
      picocolors: 1.1.1
      sisteransi: 1.0.5

  '@csstools/color-helpers@5.1.0': {}

  '@csstools/css-calc@2.1.4(@csstools/css-parser-algorithms@3.0.5(@csstools/css-tokenizer@3.0.4))(@csstools/css-tokenizer@3.0.4)':
    dependencies:
      '@csstools/css-parser-algorithms': 3.0.5(@csstools/css-tokenizer@3.0.4)
      '@csstools/css-tokenizer': 3.0.4

  '@csstools/css-color-parser@3.1.0(@csstools/css-parser-algorithms@3.0.5(@csstools/css-tokenizer@3.0.4))(@csstools/css-tokenizer@3.0.4)':
    dependencies:
      '@csstools/color-helpers': 5.1.0
      '@csstools/css-calc': 2.1.4(@csstools/css-parser-algorithms@3.0.5(@csstools/css-tokenizer@3.0.4))(@csstools/css-tokenizer@3.0.4)
      '@csstools/css-parser-algorithms': 3.0.5(@csstools/css-tokenizer@3.0.4)
      '@csstools/css-tokenizer': 3.0.4

  '@csstools/css-parser-algorithms@3.0.5(@csstools/css-tokenizer@3.0.4)':
    dependencies:
      '@csstools/css-tokenizer': 3.0.4

  '@csstools/css-syntax-patches-for-csstree@1.0.20': {}

  '@csstools/css-tokenizer@3.0.4': {}

  '@esbuild/aix-ppc64@0.25.12':
    optional: true

  '@esbuild/aix-ppc64@0.25.8':
    optional: true

  '@esbuild/android-arm64@0.25.12':
    optional: true

  '@esbuild/android-arm64@0.25.8':
    optional: true

  '@esbuild/android-arm@0.25.12':
    optional: true

  '@esbuild/android-arm@0.25.8':
    optional: true

  '@esbuild/android-x64@0.25.12':
    optional: true

  '@esbuild/android-x64@0.25.8':
    optional: true

  '@esbuild/darwin-arm64@0.25.12':
    optional: true

  '@esbuild/darwin-arm64@0.25.8':
    optional: true

  '@esbuild/darwin-x64@0.25.12':
    optional: true

  '@esbuild/darwin-x64@0.25.8':
    optional: true

  '@esbuild/freebsd-arm64@0.25.12':
    optional: true

  '@esbuild/freebsd-arm64@0.25.8':
    optional: true

  '@esbuild/freebsd-x64@0.25.12':
    optional: true

  '@esbuild/freebsd-x64@0.25.8':
    optional: true

  '@esbuild/linux-arm64@0.25.12':
    optional: true

  '@esbuild/linux-arm64@0.25.8':
    optional: true

  '@esbuild/linux-arm@0.25.12':
    optional: true

  '@esbuild/linux-arm@0.25.8':
    optional: true

  '@esbuild/linux-ia32@0.25.12':
    optional: true

  '@esbuild/linux-ia32@0.25.8':
    optional: true

  '@esbuild/linux-loong64@0.25.12':
    optional: true

  '@esbuild/linux-loong64@0.25.8':
    optional: true

  '@esbuild/linux-mips64el@0.25.12':
    optional: true

  '@esbuild/linux-mips64el@0.25.8':
    optional: true

  '@esbuild/linux-ppc64@0.25.12':
    optional: true

  '@esbuild/linux-ppc64@0.25.8':
    optional: true

  '@esbuild/linux-riscv64@0.25.12':
    optional: true

  '@esbuild/linux-riscv64@0.25.8':
    optional: true

  '@esbuild/linux-s390x@0.25.12':
    optional: true

  '@esbuild/linux-s390x@0.25.8':
    optional: true

  '@esbuild/linux-x64@0.25.12':
    optional: true

  '@esbuild/linux-x64@0.25.8':
    optional: true

  '@esbuild/netbsd-arm64@0.25.12':
    optional: true

  '@esbuild/netbsd-arm64@0.25.8':
    optional: true

  '@esbuild/netbsd-x64@0.25.12':
    optional: true

  '@esbuild/netbsd-x64@0.25.8':
    optional: true

  '@esbuild/openbsd-arm64@0.25.12':
    optional: true

  '@esbuild/openbsd-arm64@0.25.8':
    optional: true

  '@esbuild/openbsd-x64@0.25.12':
    optional: true

  '@esbuild/openbsd-x64@0.25.8':
    optional: true

  '@esbuild/openharmony-arm64@0.25.12':
    optional: true

  '@esbuild/openharmony-arm64@0.25.8':
    optional: true

  '@esbuild/sunos-x64@0.25.12':
    optional: true

  '@esbuild/sunos-x64@0.25.8':
    optional: true

  '@esbuild/win32-arm64@0.25.12':
    optional: true

  '@esbuild/win32-arm64@0.25.8':
    optional: true

  '@esbuild/win32-ia32@0.25.12':
    optional: true

  '@esbuild/win32-ia32@0.25.8':
    optional: true

  '@esbuild/win32-x64@0.25.12':
    optional: true

  '@esbuild/win32-x64@0.25.8':
    optional: true

  '@isaacs/balanced-match@4.0.1': {}

  '@isaacs/brace-expansion@5.0.0':
    dependencies:
      '@isaacs/balanced-match': 4.0.1

  '@jridgewell/sourcemap-codec@1.5.4': {}

  '@jridgewell/sourcemap-codec@1.5.5': {}

  '@polka/url@1.0.0-next.29':
    optional: true

  '@rollup/plugin-alias@5.1.1(rollup@4.46.2)':
    optionalDependencies:
      rollup: 4.46.2

  '@rollup/plugin-commonjs@28.0.6(rollup@4.46.2)':
    dependencies:
      '@rollup/pluginutils': 5.2.0(rollup@4.46.2)
      commondir: 1.0.1
      estree-walker: 2.0.2
      fdir: 6.4.6(picomatch@4.0.3)
      is-reference: 1.2.1
      magic-string: 0.30.17
      picomatch: 4.0.3
    optionalDependencies:
      rollup: 4.46.2

  '@rollup/plugin-json@6.1.0(rollup@4.46.2)':
    dependencies:
      '@rollup/pluginutils': 5.2.0(rollup@4.46.2)
    optionalDependencies:
      rollup: 4.46.2

  '@rollup/plugin-node-resolve@16.0.1(rollup@4.46.2)':
    dependencies:
      '@rollup/pluginutils': 5.2.0(rollup@4.46.2)
      '@types/resolve': 1.20.2
      deepmerge: 4.3.1
      is-module: 1.0.0
      resolve: 1.22.10
    optionalDependencies:
      rollup: 4.46.2

  '@rollup/plugin-replace@6.0.2(rollup@4.46.2)':
    dependencies:
      '@rollup/pluginutils': 5.2.0(rollup@4.46.2)
      magic-string: 0.30.17
    optionalDependencies:
      rollup: 4.46.2

  '@rollup/pluginutils@5.2.0(rollup@4.46.2)':
    dependencies:
      '@types/estree': 1.0.8
      estree-walker: 2.0.2
      picomatch: 4.0.3
    optionalDependencies:
      rollup: 4.46.2

  '@rollup/rollup-android-arm-eabi@4.46.2':
    optional: true

  '@rollup/rollup-android-arm64@4.46.2':
    optional: true

  '@rollup/rollup-darwin-arm64@4.46.2':
    optional: true

  '@rollup/rollup-darwin-x64@4.46.2':
    optional: true

  '@rollup/rollup-freebsd-arm64@4.46.2':
    optional: true

  '@rollup/rollup-freebsd-x64@4.46.2':
    optional: true

  '@rollup/rollup-linux-arm-gnueabihf@4.46.2':
    optional: true

  '@rollup/rollup-linux-arm-musleabihf@4.46.2':
    optional: true

  '@rollup/rollup-linux-arm64-gnu@4.46.2':
    optional: true

  '@rollup/rollup-linux-arm64-musl@4.46.2':
    optional: true

  '@rollup/rollup-linux-loongarch64-gnu@4.46.2':
    optional: true

  '@rollup/rollup-linux-ppc64-gnu@4.46.2':
    optional: true

  '@rollup/rollup-linux-riscv64-gnu@4.46.2':
    optional: true

  '@rollup/rollup-linux-riscv64-musl@4.46.2':
    optional: true

  '@rollup/rollup-linux-s390x-gnu@4.46.2':
    optional: true

  '@rollup/rollup-linux-x64-gnu@4.46.2':
    optional: true

  '@rollup/rollup-linux-x64-musl@4.46.2':
    optional: true

  '@rollup/rollup-win32-arm64-msvc@4.46.2':
    optional: true

  '@rollup/rollup-win32-ia32-msvc@4.46.2':
    optional: true

  '@rollup/rollup-win32-x64-msvc@4.46.2':
    optional: true

  '@standard-schema/spec@1.0.0': {}

  '@testing-library/dom@10.4.1':
    dependencies:
      '@babel/code-frame': 7.27.1
      '@babel/runtime': 7.28.2
      '@types/aria-query': 5.0.4
      aria-query: 5.3.0
      dom-accessibility-api: 0.5.16
      lz-string: 1.5.0
      picocolors: 1.1.1
      pretty-format: 27.5.1

  '@testing-library/react@16.3.0(@testing-library/dom@10.4.1)(@types/react@19.2.7)(react-dom@19.2.0(react@19.2.0))(react@19.2.0)':
    dependencies:
      '@babel/runtime': 7.28.2
      '@testing-library/dom': 10.4.1
      react: 19.2.0
      react-dom: 19.2.0(react@19.2.0)
    optionalDependencies:
      '@types/react': 19.2.7

  '@trpc/server@11.7.2(typescript@5.9.3)':
    dependencies:
      typescript: 5.9.3

  '@types/aria-query@5.0.4': {}

  '@types/chai@5.2.2':
    dependencies:
      '@types/deep-eql': 4.0.2

  '@types/deep-eql@4.0.2': {}

  '@types/estree@1.0.8': {}

  '@types/node@24.10.1':
    dependencies:
      undici-types: 7.16.0

  '@types/react@19.2.7':
    dependencies:
      csstype: 3.2.3

  '@types/resolve@1.20.2': {}

  '@vitest/expect@3.2.4':
    dependencies:
      '@types/chai': 5.2.2
      '@vitest/spy': 3.2.4
      '@vitest/utils': 3.2.4
      chai: 5.2.1
      tinyrainbow: 2.0.0

  '@vitest/expect@4.0.14':
    dependencies:
      '@standard-schema/spec': 1.0.0
      '@types/chai': 5.2.2
      '@vitest/spy': 4.0.14
      '@vitest/utils': 4.0.14
      chai: 6.2.1
      tinyrainbow: 3.0.3

<<<<<<< HEAD
  '@vitest/mocker@3.2.4(vite@7.0.6(@types/node@24.10.1)(jiti@2.5.1))':
=======
  '@vitest/mocker@3.2.4(vite@7.0.6(@types/node@24.1.0)(jiti@2.5.1))':
>>>>>>> d77c7dba
    dependencies:
      '@vitest/spy': 3.2.4
      estree-walker: 3.0.3
      magic-string: 0.30.17
    optionalDependencies:
      vite: 7.0.6(@types/node@24.10.1)(jiti@2.5.1)

  '@vitest/mocker@4.0.14(vite@7.0.6(@types/node@24.10.1)(jiti@2.5.1))':
    dependencies:
      '@vitest/spy': 4.0.14
      estree-walker: 3.0.3
      magic-string: 0.30.21
    optionalDependencies:
      vite: 7.0.6(@types/node@24.10.1)(jiti@2.5.1)

  '@vitest/mocker@4.0.14(vite@7.0.6(@types/node@24.1.0)(jiti@2.5.1))':
    dependencies:
      '@vitest/spy': 4.0.14
      estree-walker: 3.0.3
      magic-string: 0.30.21
    optionalDependencies:
      vite: 7.0.6(@types/node@24.1.0)(jiti@2.5.1)

  '@vitest/pretty-format@3.2.4':
    dependencies:
      tinyrainbow: 2.0.0

  '@vitest/pretty-format@4.0.14':
    dependencies:
      tinyrainbow: 3.0.3

  '@vitest/runner@3.2.4':
    dependencies:
      '@vitest/utils': 3.2.4
      pathe: 2.0.3
      strip-literal: 3.0.0

  '@vitest/runner@4.0.14':
    dependencies:
      '@vitest/utils': 4.0.14
      pathe: 2.0.3

  '@vitest/snapshot@3.2.4':
    dependencies:
      '@vitest/pretty-format': 3.2.4
      magic-string: 0.30.17
      pathe: 2.0.3

  '@vitest/snapshot@4.0.14':
    dependencies:
      '@vitest/pretty-format': 4.0.14
      magic-string: 0.30.21
      pathe: 2.0.3

  '@vitest/spy@3.2.4':
    dependencies:
      tinyspy: 4.0.3

  '@vitest/spy@4.0.14': {}

  '@vitest/ui@3.2.4(vitest@3.2.4)':
    dependencies:
      '@vitest/utils': 3.2.4
      fflate: 0.8.2
      flatted: 3.3.3
      pathe: 2.0.3
      sirv: 3.0.1
      tinyglobby: 0.2.15
      tinyrainbow: 2.0.0
      vitest: 3.2.4(@types/node@24.10.1)(@vitest/ui@3.2.4)(jiti@2.5.1)(jsdom@27.2.0)
    optional: true

  '@vitest/ui@3.2.4(vitest@4.0.14)':
    dependencies:
      '@vitest/utils': 3.2.4
      fflate: 0.8.2
      flatted: 3.3.3
      pathe: 2.0.3
      sirv: 3.0.1
      tinyglobby: 0.2.14
      tinyrainbow: 2.0.0
      vitest: 4.0.14(@types/node@24.1.0)(@vitest/ui@3.2.4(vitest@4.0.14))(jiti@2.5.1)(jsdom@26.1.0)
    optional: true

  '@vitest/utils@3.2.4':
    dependencies:
      '@vitest/pretty-format': 3.2.4
      loupe: 3.2.0
      tinyrainbow: 2.0.0

  '@vitest/utils@4.0.14':
    dependencies:
      '@vitest/pretty-format': 4.0.14
      tinyrainbow: 3.0.3

  acorn@8.15.0: {}

  agent-base@7.1.4: {}

  ansi-regex@5.0.1: {}

  ansi-styles@5.2.0: {}

  aria-query@5.3.0:
    dependencies:
      dequal: 2.0.3

  assertion-error@2.0.1: {}

  autoprefixer@10.4.21(postcss@8.5.6):
    dependencies:
      browserslist: 4.25.1
      caniuse-lite: 1.0.30001731
      fraction.js: 4.3.7
      normalize-range: 0.1.2
      picocolors: 1.1.1
      postcss: 8.5.6
      postcss-value-parser: 4.2.0

  bidi-js@1.0.3:
    dependencies:
      require-from-string: 2.0.2

  boolbase@1.0.0: {}

  browserslist@4.25.1:
    dependencies:
      caniuse-lite: 1.0.30001731
      electron-to-chromium: 1.5.194
      node-releases: 2.0.19
      update-browserslist-db: 1.1.3(browserslist@4.25.1)

  cac@6.7.14: {}

  caniuse-api@3.0.0:
    dependencies:
      browserslist: 4.25.1
      caniuse-lite: 1.0.30001731
      lodash.memoize: 4.1.2
      lodash.uniq: 4.5.0

  caniuse-lite@1.0.30001731: {}

  chai@5.2.1:
    dependencies:
      assertion-error: 2.0.1
      check-error: 2.1.1
      deep-eql: 5.0.2
      loupe: 3.2.0
      pathval: 2.0.1

  chai@6.2.1: {}

  check-error@2.1.1: {}

  citty@0.1.6:
    dependencies:
      consola: 3.4.2

  clsx@2.1.1: {}

  colord@2.9.3: {}

  commander@11.1.0: {}

  commander@14.0.0: {}

  commondir@1.0.1: {}

  confbox@0.1.8: {}

  confbox@0.2.2: {}

  consola@3.4.2: {}

  css-declaration-sorter@7.2.0(postcss@8.5.6):
    dependencies:
      postcss: 8.5.6

  css-select@5.2.2:
    dependencies:
      boolbase: 1.0.0
      css-what: 6.2.2
      domhandler: 5.0.3
      domutils: 3.2.2
      nth-check: 2.1.1

  css-tree@2.2.1:
    dependencies:
      mdn-data: 2.0.28
      source-map-js: 1.2.1

  css-tree@3.1.0:
    dependencies:
      mdn-data: 2.12.2
      source-map-js: 1.2.1

  css-what@6.2.2: {}

  cssesc@3.0.0: {}

  cssnano-preset-default@7.0.8(postcss@8.5.6):
    dependencies:
      browserslist: 4.25.1
      css-declaration-sorter: 7.2.0(postcss@8.5.6)
      cssnano-utils: 5.0.1(postcss@8.5.6)
      postcss: 8.5.6
      postcss-calc: 10.1.1(postcss@8.5.6)
      postcss-colormin: 7.0.4(postcss@8.5.6)
      postcss-convert-values: 7.0.6(postcss@8.5.6)
      postcss-discard-comments: 7.0.4(postcss@8.5.6)
      postcss-discard-duplicates: 7.0.2(postcss@8.5.6)
      postcss-discard-empty: 7.0.1(postcss@8.5.6)
      postcss-discard-overridden: 7.0.1(postcss@8.5.6)
      postcss-merge-longhand: 7.0.5(postcss@8.5.6)
      postcss-merge-rules: 7.0.6(postcss@8.5.6)
      postcss-minify-font-values: 7.0.1(postcss@8.5.6)
      postcss-minify-gradients: 7.0.1(postcss@8.5.6)
      postcss-minify-params: 7.0.4(postcss@8.5.6)
      postcss-minify-selectors: 7.0.5(postcss@8.5.6)
      postcss-normalize-charset: 7.0.1(postcss@8.5.6)
      postcss-normalize-display-values: 7.0.1(postcss@8.5.6)
      postcss-normalize-positions: 7.0.1(postcss@8.5.6)
      postcss-normalize-repeat-style: 7.0.1(postcss@8.5.6)
      postcss-normalize-string: 7.0.1(postcss@8.5.6)
      postcss-normalize-timing-functions: 7.0.1(postcss@8.5.6)
      postcss-normalize-unicode: 7.0.4(postcss@8.5.6)
      postcss-normalize-url: 7.0.1(postcss@8.5.6)
      postcss-normalize-whitespace: 7.0.1(postcss@8.5.6)
      postcss-ordered-values: 7.0.2(postcss@8.5.6)
      postcss-reduce-initial: 7.0.4(postcss@8.5.6)
      postcss-reduce-transforms: 7.0.1(postcss@8.5.6)
      postcss-svgo: 7.1.0(postcss@8.5.6)
      postcss-unique-selectors: 7.0.4(postcss@8.5.6)

  cssnano-utils@5.0.1(postcss@8.5.6):
    dependencies:
      postcss: 8.5.6

  cssnano@7.1.0(postcss@8.5.6):
    dependencies:
      cssnano-preset-default: 7.0.8(postcss@8.5.6)
      lilconfig: 3.1.3
      postcss: 8.5.6

  csso@5.0.5:
    dependencies:
      css-tree: 2.2.1

  cssstyle@5.3.3:
    dependencies:
      '@asamuzakjp/css-color': 4.1.0
      '@csstools/css-syntax-patches-for-csstree': 1.0.20
      css-tree: 3.1.0

  csstype@3.2.3: {}

  data-urls@6.0.0:
    dependencies:
      whatwg-mimetype: 4.0.0
      whatwg-url: 15.1.0

  debug@4.4.1:
    dependencies:
      ms: 2.1.3

  decimal.js@10.6.0: {}

  deep-eql@5.0.2: {}

  deepmerge@4.3.1: {}

  defu@6.1.4: {}

  dequal@2.0.3: {}

  dom-accessibility-api@0.5.16: {}

  dom-serializer@2.0.0:
    dependencies:
      domelementtype: 2.3.0
      domhandler: 5.0.3
      entities: 4.5.0

  domelementtype@2.3.0: {}

  domhandler@5.0.3:
    dependencies:
      domelementtype: 2.3.0

  domutils@3.2.2:
    dependencies:
      dom-serializer: 2.0.0
      domelementtype: 2.3.0
      domhandler: 5.0.3

  electron-to-chromium@1.5.194: {}

  entities@4.5.0: {}

  entities@6.0.1: {}

  es-module-lexer@1.7.0: {}

  esbuild@0.25.12:
    optionalDependencies:
      '@esbuild/aix-ppc64': 0.25.12
      '@esbuild/android-arm': 0.25.12
      '@esbuild/android-arm64': 0.25.12
      '@esbuild/android-x64': 0.25.12
      '@esbuild/darwin-arm64': 0.25.12
      '@esbuild/darwin-x64': 0.25.12
      '@esbuild/freebsd-arm64': 0.25.12
      '@esbuild/freebsd-x64': 0.25.12
      '@esbuild/linux-arm': 0.25.12
      '@esbuild/linux-arm64': 0.25.12
      '@esbuild/linux-ia32': 0.25.12
      '@esbuild/linux-loong64': 0.25.12
      '@esbuild/linux-mips64el': 0.25.12
      '@esbuild/linux-ppc64': 0.25.12
      '@esbuild/linux-riscv64': 0.25.12
      '@esbuild/linux-s390x': 0.25.12
      '@esbuild/linux-x64': 0.25.12
      '@esbuild/netbsd-arm64': 0.25.12
      '@esbuild/netbsd-x64': 0.25.12
      '@esbuild/openbsd-arm64': 0.25.12
      '@esbuild/openbsd-x64': 0.25.12
      '@esbuild/openharmony-arm64': 0.25.12
      '@esbuild/sunos-x64': 0.25.12
      '@esbuild/win32-arm64': 0.25.12
      '@esbuild/win32-ia32': 0.25.12
      '@esbuild/win32-x64': 0.25.12

  esbuild@0.25.8:
    optionalDependencies:
      '@esbuild/aix-ppc64': 0.25.8
      '@esbuild/android-arm': 0.25.8
      '@esbuild/android-arm64': 0.25.8
      '@esbuild/android-x64': 0.25.8
      '@esbuild/darwin-arm64': 0.25.8
      '@esbuild/darwin-x64': 0.25.8
      '@esbuild/freebsd-arm64': 0.25.8
      '@esbuild/freebsd-x64': 0.25.8
      '@esbuild/linux-arm': 0.25.8
      '@esbuild/linux-arm64': 0.25.8
      '@esbuild/linux-ia32': 0.25.8
      '@esbuild/linux-loong64': 0.25.8
      '@esbuild/linux-mips64el': 0.25.8
      '@esbuild/linux-ppc64': 0.25.8
      '@esbuild/linux-riscv64': 0.25.8
      '@esbuild/linux-s390x': 0.25.8
      '@esbuild/linux-x64': 0.25.8
      '@esbuild/netbsd-arm64': 0.25.8
      '@esbuild/netbsd-x64': 0.25.8
      '@esbuild/openbsd-arm64': 0.25.8
      '@esbuild/openbsd-x64': 0.25.8
      '@esbuild/openharmony-arm64': 0.25.8
      '@esbuild/sunos-x64': 0.25.8
      '@esbuild/win32-arm64': 0.25.8
      '@esbuild/win32-ia32': 0.25.8
      '@esbuild/win32-x64': 0.25.8

  escalade@3.2.0: {}

  estree-walker@2.0.2: {}

  estree-walker@3.0.3:
    dependencies:
      '@types/estree': 1.0.8

  expect-type@1.2.2: {}

  exsolve@1.0.7: {}

  fdir@6.4.6(picomatch@4.0.3):
    optionalDependencies:
      picomatch: 4.0.3

  fdir@6.5.0(picomatch@4.0.3):
    optionalDependencies:
      picomatch: 4.0.3

  fflate@0.8.2:
    optional: true

  fix-dts-default-cjs-exports@1.0.1:
    dependencies:
      magic-string: 0.30.17
      mlly: 1.7.4
      rollup: 4.46.2

  flatted@3.3.3:
    optional: true

  fraction.js@4.3.7: {}

  fsevents@2.3.3:
    optional: true

  function-bind@1.1.2: {}

  glob@13.0.0:
    dependencies:
      minimatch: 10.1.1
      minipass: 7.1.2
      path-scurry: 2.0.1

  hasown@2.0.2:
    dependencies:
      function-bind: 1.1.2

  hookable@5.5.3: {}

  html-encoding-sniffer@4.0.0:
    dependencies:
      whatwg-encoding: 3.1.1

  http-proxy-agent@7.0.2:
    dependencies:
      agent-base: 7.1.4
      debug: 4.4.1
    transitivePeerDependencies:
      - supports-color

  https-proxy-agent@7.0.6:
    dependencies:
      agent-base: 7.1.4
      debug: 4.4.1
    transitivePeerDependencies:
      - supports-color

  husky@9.1.7: {}

  iconv-lite@0.6.3:
    dependencies:
      safer-buffer: 2.1.2

  is-core-module@2.16.1:
    dependencies:
      hasown: 2.0.2

  is-module@1.0.0: {}

  is-potential-custom-element-name@1.0.1: {}

  is-reference@1.2.1:
    dependencies:
      '@types/estree': 1.0.8

  jiti@1.21.7: {}

  jiti@2.5.1: {}

  js-tokens@4.0.0: {}

  js-tokens@9.0.1: {}

  jsdom@27.2.0:
    dependencies:
      '@acemir/cssom': 0.9.24
      '@asamuzakjp/dom-selector': 6.7.5
      cssstyle: 5.3.3
      data-urls: 6.0.0
      decimal.js: 10.6.0
      html-encoding-sniffer: 4.0.0
      http-proxy-agent: 7.0.2
      https-proxy-agent: 7.0.6
      is-potential-custom-element-name: 1.0.1
      parse5: 8.0.0
      saxes: 6.0.0
      symbol-tree: 3.2.4
      tough-cookie: 6.0.0
      w3c-xmlserializer: 5.0.0
      webidl-conversions: 8.0.0
      whatwg-encoding: 3.1.1
      whatwg-mimetype: 4.0.0
      whatwg-url: 15.1.0
      ws: 8.18.3
      xml-name-validator: 5.0.0
    transitivePeerDependencies:
      - bufferutil
      - supports-color
      - utf-8-validate

  jsonc-parser@3.3.1: {}

  knitwork@1.2.0: {}

  lilconfig@3.1.3: {}

  lodash.memoize@4.1.2: {}

  lodash.uniq@4.5.0: {}

  loupe@3.2.0: {}

  lru-cache@11.2.2: {}

  lz-string@1.5.0: {}

  magic-string@0.30.17:
    dependencies:
      '@jridgewell/sourcemap-codec': 1.5.4

  magic-string@0.30.21:
    dependencies:
      '@jridgewell/sourcemap-codec': 1.5.5

  mdn-data@2.0.28: {}

  mdn-data@2.12.2: {}

  minimatch@10.1.1:
    dependencies:
      '@isaacs/brace-expansion': 5.0.0

  minipass@7.1.2: {}

  mkdist@2.3.0(typescript@5.9.2):
    dependencies:
      autoprefixer: 10.4.21(postcss@8.5.6)
      citty: 0.1.6
      cssnano: 7.1.0(postcss@8.5.6)
      defu: 6.1.4
      esbuild: 0.25.12
      jiti: 1.21.7
      mlly: 1.7.4
      pathe: 2.0.3
      pkg-types: 2.2.0
      postcss: 8.5.6
      postcss-nested: 7.0.2(postcss@8.5.6)
      semver: 7.7.2
      tinyglobby: 0.2.14
    optionalDependencies:
      typescript: 5.9.2

  mkdist@2.3.0(typescript@5.9.3):
    dependencies:
      autoprefixer: 10.4.21(postcss@8.5.6)
      citty: 0.1.6
      cssnano: 7.1.0(postcss@8.5.6)
      defu: 6.1.4
<<<<<<< HEAD
      esbuild: 0.25.8
=======
      esbuild: 0.25.12
>>>>>>> d77c7dba
      jiti: 1.21.7
      mlly: 1.7.4
      pathe: 2.0.3
      pkg-types: 2.2.0
      postcss: 8.5.6
      postcss-nested: 7.0.2(postcss@8.5.6)
      semver: 7.7.2
      tinyglobby: 0.2.14
    optionalDependencies:
      typescript: 5.9.3

  mlly@1.7.4:
    dependencies:
      acorn: 8.15.0
      pathe: 2.0.3
      pkg-types: 1.3.1
      ufo: 1.6.1

  mrmime@2.0.1:
    optional: true

  ms@2.1.3: {}

  nanoid@3.3.11: {}

  node-releases@2.0.19: {}

  normalize-range@0.1.2: {}

  nth-check@2.1.1:
    dependencies:
      boolbase: 1.0.0

  nypm@0.6.2:
    dependencies:
      citty: 0.1.6
      consola: 3.4.2
      pathe: 2.0.3
      pkg-types: 2.3.0
      tinyexec: 1.0.2

  obug@2.1.1: {}

<<<<<<< HEAD
  parse5@8.0.0:
=======
  obug@2.1.1: {}

  parse5@7.3.0:
>>>>>>> d77c7dba
    dependencies:
      entities: 6.0.1

  path-parse@1.0.7: {}

  path-scurry@2.0.1:
    dependencies:
      lru-cache: 11.2.2
      minipass: 7.1.2

  pathe@2.0.3: {}

  pathval@2.0.1: {}

  picocolors@1.1.1: {}

  picomatch@4.0.3: {}

  pkg-types@1.3.1:
    dependencies:
      confbox: 0.1.8
      mlly: 1.7.4
      pathe: 2.0.3

  pkg-types@2.2.0:
    dependencies:
      confbox: 0.2.2
      exsolve: 1.0.7
      pathe: 2.0.3

  pkg-types@2.3.0:
    dependencies:
      confbox: 0.2.2
      exsolve: 1.0.7
      pathe: 2.0.3

  postcss-calc@10.1.1(postcss@8.5.6):
    dependencies:
      postcss: 8.5.6
      postcss-selector-parser: 7.1.0
      postcss-value-parser: 4.2.0

  postcss-colormin@7.0.4(postcss@8.5.6):
    dependencies:
      browserslist: 4.25.1
      caniuse-api: 3.0.0
      colord: 2.9.3
      postcss: 8.5.6
      postcss-value-parser: 4.2.0

  postcss-convert-values@7.0.6(postcss@8.5.6):
    dependencies:
      browserslist: 4.25.1
      postcss: 8.5.6
      postcss-value-parser: 4.2.0

  postcss-discard-comments@7.0.4(postcss@8.5.6):
    dependencies:
      postcss: 8.5.6
      postcss-selector-parser: 7.1.0

  postcss-discard-duplicates@7.0.2(postcss@8.5.6):
    dependencies:
      postcss: 8.5.6

  postcss-discard-empty@7.0.1(postcss@8.5.6):
    dependencies:
      postcss: 8.5.6

  postcss-discard-overridden@7.0.1(postcss@8.5.6):
    dependencies:
      postcss: 8.5.6

  postcss-merge-longhand@7.0.5(postcss@8.5.6):
    dependencies:
      postcss: 8.5.6
      postcss-value-parser: 4.2.0
      stylehacks: 7.0.6(postcss@8.5.6)

  postcss-merge-rules@7.0.6(postcss@8.5.6):
    dependencies:
      browserslist: 4.25.1
      caniuse-api: 3.0.0
      cssnano-utils: 5.0.1(postcss@8.5.6)
      postcss: 8.5.6
      postcss-selector-parser: 7.1.0

  postcss-minify-font-values@7.0.1(postcss@8.5.6):
    dependencies:
      postcss: 8.5.6
      postcss-value-parser: 4.2.0

  postcss-minify-gradients@7.0.1(postcss@8.5.6):
    dependencies:
      colord: 2.9.3
      cssnano-utils: 5.0.1(postcss@8.5.6)
      postcss: 8.5.6
      postcss-value-parser: 4.2.0

  postcss-minify-params@7.0.4(postcss@8.5.6):
    dependencies:
      browserslist: 4.25.1
      cssnano-utils: 5.0.1(postcss@8.5.6)
      postcss: 8.5.6
      postcss-value-parser: 4.2.0

  postcss-minify-selectors@7.0.5(postcss@8.5.6):
    dependencies:
      cssesc: 3.0.0
      postcss: 8.5.6
      postcss-selector-parser: 7.1.0

  postcss-nested@7.0.2(postcss@8.5.6):
    dependencies:
      postcss: 8.5.6
      postcss-selector-parser: 7.1.0

  postcss-normalize-charset@7.0.1(postcss@8.5.6):
    dependencies:
      postcss: 8.5.6

  postcss-normalize-display-values@7.0.1(postcss@8.5.6):
    dependencies:
      postcss: 8.5.6
      postcss-value-parser: 4.2.0

  postcss-normalize-positions@7.0.1(postcss@8.5.6):
    dependencies:
      postcss: 8.5.6
      postcss-value-parser: 4.2.0

  postcss-normalize-repeat-style@7.0.1(postcss@8.5.6):
    dependencies:
      postcss: 8.5.6
      postcss-value-parser: 4.2.0

  postcss-normalize-string@7.0.1(postcss@8.5.6):
    dependencies:
      postcss: 8.5.6
      postcss-value-parser: 4.2.0

  postcss-normalize-timing-functions@7.0.1(postcss@8.5.6):
    dependencies:
      postcss: 8.5.6
      postcss-value-parser: 4.2.0

  postcss-normalize-unicode@7.0.4(postcss@8.5.6):
    dependencies:
      browserslist: 4.25.1
      postcss: 8.5.6
      postcss-value-parser: 4.2.0

  postcss-normalize-url@7.0.1(postcss@8.5.6):
    dependencies:
      postcss: 8.5.6
      postcss-value-parser: 4.2.0

  postcss-normalize-whitespace@7.0.1(postcss@8.5.6):
    dependencies:
      postcss: 8.5.6
      postcss-value-parser: 4.2.0

  postcss-ordered-values@7.0.2(postcss@8.5.6):
    dependencies:
      cssnano-utils: 5.0.1(postcss@8.5.6)
      postcss: 8.5.6
      postcss-value-parser: 4.2.0

  postcss-reduce-initial@7.0.4(postcss@8.5.6):
    dependencies:
      browserslist: 4.25.1
      caniuse-api: 3.0.0
      postcss: 8.5.6

  postcss-reduce-transforms@7.0.1(postcss@8.5.6):
    dependencies:
      postcss: 8.5.6
      postcss-value-parser: 4.2.0

  postcss-selector-parser@7.1.0:
    dependencies:
      cssesc: 3.0.0
      util-deprecate: 1.0.2

  postcss-svgo@7.1.0(postcss@8.5.6):
    dependencies:
      postcss: 8.5.6
      postcss-value-parser: 4.2.0
      svgo: 4.0.0

  postcss-unique-selectors@7.0.4(postcss@8.5.6):
    dependencies:
      postcss: 8.5.6
      postcss-selector-parser: 7.1.0

  postcss-value-parser@4.2.0: {}

  postcss@8.5.6:
    dependencies:
      nanoid: 3.3.11
      picocolors: 1.1.1
      source-map-js: 1.2.1

  pretty-bytes@7.0.0: {}

  pretty-bytes@7.1.0: {}

  pretty-format@27.5.1:
    dependencies:
      ansi-regex: 5.0.1
      ansi-styles: 5.2.0
      react-is: 17.0.2

  punycode@2.3.1: {}

  react-dom@19.2.0(react@19.2.0):
    dependencies:
      react: 19.2.0
      scheduler: 0.27.0

  react-is@17.0.2: {}

  react@19.2.0: {}

  require-from-string@2.0.2: {}

  resolve@1.22.10:
    dependencies:
      is-core-module: 2.16.1
      path-parse: 1.0.7
      supports-preserve-symlinks-flag: 1.0.0

  rollup-plugin-dts@6.2.1(rollup@4.46.2)(typescript@5.9.2):
    dependencies:
      magic-string: 0.30.17
      rollup: 4.46.2
      typescript: 5.9.2
    optionalDependencies:
      '@babel/code-frame': 7.27.1

  rollup-plugin-dts@6.2.1(rollup@4.46.2)(typescript@5.9.3):
    dependencies:
      magic-string: 0.30.17
      rollup: 4.46.2
      typescript: 5.9.3
    optionalDependencies:
      '@babel/code-frame': 7.27.1

  rollup@4.46.2:
    dependencies:
      '@types/estree': 1.0.8
    optionalDependencies:
      '@rollup/rollup-android-arm-eabi': 4.46.2
      '@rollup/rollup-android-arm64': 4.46.2
      '@rollup/rollup-darwin-arm64': 4.46.2
      '@rollup/rollup-darwin-x64': 4.46.2
      '@rollup/rollup-freebsd-arm64': 4.46.2
      '@rollup/rollup-freebsd-x64': 4.46.2
      '@rollup/rollup-linux-arm-gnueabihf': 4.46.2
      '@rollup/rollup-linux-arm-musleabihf': 4.46.2
      '@rollup/rollup-linux-arm64-gnu': 4.46.2
      '@rollup/rollup-linux-arm64-musl': 4.46.2
      '@rollup/rollup-linux-loongarch64-gnu': 4.46.2
      '@rollup/rollup-linux-ppc64-gnu': 4.46.2
      '@rollup/rollup-linux-riscv64-gnu': 4.46.2
      '@rollup/rollup-linux-riscv64-musl': 4.46.2
      '@rollup/rollup-linux-s390x-gnu': 4.46.2
      '@rollup/rollup-linux-x64-gnu': 4.46.2
      '@rollup/rollup-linux-x64-musl': 4.46.2
      '@rollup/rollup-win32-arm64-msvc': 4.46.2
      '@rollup/rollup-win32-ia32-msvc': 4.46.2
      '@rollup/rollup-win32-x64-msvc': 4.46.2
      fsevents: 2.3.3

  safer-buffer@2.1.2: {}

  sax@1.4.1: {}

  saxes@6.0.0:
    dependencies:
      xmlchars: 2.2.0

  scheduler@0.27.0: {}

  scule@1.3.0: {}

  semver@7.7.2: {}

  siginfo@2.0.0: {}

  sirv@3.0.1:
    dependencies:
      '@polka/url': 1.0.0-next.29
      mrmime: 2.0.1
      totalist: 3.0.1
    optional: true

  sisteransi@1.0.5: {}

  source-map-js@1.2.1: {}

  stackback@0.0.2: {}

  std-env@3.10.0: {}

  std-env@3.9.0: {}

  strip-literal@3.0.0:
    dependencies:
      js-tokens: 9.0.1

  stylehacks@7.0.6(postcss@8.5.6):
    dependencies:
      browserslist: 4.25.1
      postcss: 8.5.6
      postcss-selector-parser: 7.1.0

  supports-preserve-symlinks-flag@1.0.0: {}

  svgo@4.0.0:
    dependencies:
      commander: 11.1.0
      css-select: 5.2.2
      css-tree: 3.1.0
      css-what: 6.2.2
      csso: 5.0.5
      picocolors: 1.1.1
      sax: 1.4.1

  symbol-tree@3.2.4: {}

  tailwind-merge@3.4.0: {}

  tailwindcss@4.1.11: {}

  tinybench@2.9.0: {}

  tinyexec@0.3.2: {}

  tinyexec@1.0.2: {}

  tinyglobby@0.2.14:
    dependencies:
      fdir: 6.4.6(picomatch@4.0.3)
      picomatch: 4.0.3

  tinyglobby@0.2.15:
    dependencies:
      fdir: 6.5.0(picomatch@4.0.3)
      picomatch: 4.0.3

  tinypool@1.1.1: {}

  tinyrainbow@2.0.0: {}

  tinyrainbow@3.0.3: {}

  tinyspy@4.0.3: {}

  tldts-core@7.0.19: {}

  tldts@7.0.19:
    dependencies:
      tldts-core: 7.0.19

  totalist@3.0.1:
    optional: true

  tough-cookie@6.0.0:
    dependencies:
      tldts: 7.0.19

  tr46@6.0.0:
    dependencies:
      punycode: 2.3.1

  trpc-cli@0.12.1(@trpc/server@11.7.2(typescript@5.9.3))(zod@4.1.13):
    dependencies:
      commander: 14.0.0
    optionalDependencies:
      '@trpc/server': 11.7.2(typescript@5.9.3)
      zod: 4.1.13

  turbo-darwin-64@2.6.1:
    optional: true

  turbo-darwin-arm64@2.6.1:
    optional: true

  turbo-linux-64@2.6.1:
    optional: true

  turbo-linux-arm64@2.6.1:
    optional: true

  turbo-windows-64@2.6.1:
    optional: true

  turbo-windows-arm64@2.6.1:
    optional: true

  turbo@2.6.1:
    optionalDependencies:
      turbo-darwin-64: 2.6.1
      turbo-darwin-arm64: 2.6.1
      turbo-linux-64: 2.6.1
      turbo-linux-arm64: 2.6.1
      turbo-windows-64: 2.6.1
      turbo-windows-arm64: 2.6.1

  typescript@5.9.2: {}

  typescript@5.9.3: {}

  ufo@1.6.1: {}

<<<<<<< HEAD
  ultracite@6.3.8(typescript@5.9.3):
=======
  ultracite@5.1.2(@types/node@24.1.0)(@vitest/ui@3.2.4(vitest@4.0.14))(jiti@2.5.1)(jsdom@26.1.0)(typescript@5.9.2):
>>>>>>> d77c7dba
    dependencies:
      '@clack/prompts': 0.11.0
      '@trpc/server': 11.7.2(typescript@5.9.3)
      deepmerge: 4.3.1
      glob: 13.0.0
      jsonc-parser: 3.3.1
<<<<<<< HEAD
      nypm: 0.6.2
      trpc-cli: 0.12.1(@trpc/server@11.7.2(typescript@5.9.3))(zod@4.1.13)
      zod: 4.1.13
=======
      trpc-cli: 0.10.2(typescript@5.9.2)
      vitest: 3.2.4(@types/node@24.1.0)(@vitest/ui@3.2.4(vitest@4.0.14))(jiti@2.5.1)(jsdom@26.1.0)
      zod: 4.0.14
>>>>>>> d77c7dba
    transitivePeerDependencies:
      - '@orpc/server'
      - '@valibot/to-json-schema'
      - effect
      - typescript
      - valibot

  unbuild@3.6.0(typescript@5.9.2):
    dependencies:
      '@rollup/plugin-alias': 5.1.1(rollup@4.46.2)
      '@rollup/plugin-commonjs': 28.0.6(rollup@4.46.2)
      '@rollup/plugin-json': 6.1.0(rollup@4.46.2)
      '@rollup/plugin-node-resolve': 16.0.1(rollup@4.46.2)
      '@rollup/plugin-replace': 6.0.2(rollup@4.46.2)
      '@rollup/pluginutils': 5.2.0(rollup@4.46.2)
      citty: 0.1.6
      consola: 3.4.2
      defu: 6.1.4
      esbuild: 0.25.8
      fix-dts-default-cjs-exports: 1.0.1
      hookable: 5.5.3
      jiti: 2.5.1
      magic-string: 0.30.17
      mkdist: 2.3.0(typescript@5.9.2)
      mlly: 1.7.4
      pathe: 2.0.3
      pkg-types: 2.2.0
      pretty-bytes: 7.0.0
      rollup: 4.46.2
      rollup-plugin-dts: 6.2.1(rollup@4.46.2)(typescript@5.9.2)
      scule: 1.3.0
      tinyglobby: 0.2.14
      untyped: 2.0.0
    optionalDependencies:
      typescript: 5.9.2
    transitivePeerDependencies:
      - sass
      - vue
      - vue-sfc-transformer
      - vue-tsc

  unbuild@3.6.1(typescript@5.9.3):
    dependencies:
      '@rollup/plugin-alias': 5.1.1(rollup@4.46.2)
      '@rollup/plugin-commonjs': 28.0.6(rollup@4.46.2)
      '@rollup/plugin-json': 6.1.0(rollup@4.46.2)
      '@rollup/plugin-node-resolve': 16.0.1(rollup@4.46.2)
      '@rollup/plugin-replace': 6.0.2(rollup@4.46.2)
      '@rollup/pluginutils': 5.2.0(rollup@4.46.2)
      citty: 0.1.6
      consola: 3.4.2
      defu: 6.1.4
      esbuild: 0.25.12
      fix-dts-default-cjs-exports: 1.0.1
      hookable: 5.5.3
      jiti: 2.5.1
      magic-string: 0.30.17
      mkdist: 2.3.0(typescript@5.9.3)
      mlly: 1.7.4
      pathe: 2.0.3
      pkg-types: 2.2.0
      pretty-bytes: 7.1.0
      rollup: 4.46.2
      rollup-plugin-dts: 6.2.1(rollup@4.46.2)(typescript@5.9.3)
      scule: 1.3.0
      tinyglobby: 0.2.14
      untyped: 2.0.0
    optionalDependencies:
      typescript: 5.9.3
    transitivePeerDependencies:
      - sass
      - vue
      - vue-sfc-transformer
      - vue-tsc

<<<<<<< HEAD
  undici-types@7.16.0: {}
=======
  undici-types@7.8.0: {}
>>>>>>> d77c7dba

  untyped@2.0.0:
    dependencies:
      citty: 0.1.6
      defu: 6.1.4
      jiti: 2.5.1
      knitwork: 1.2.0
      scule: 1.3.0

  update-browserslist-db@1.1.3(browserslist@4.25.1):
    dependencies:
      browserslist: 4.25.1
      escalade: 3.2.0
      picocolors: 1.1.1

  util-deprecate@1.0.2: {}

  vite-node@3.2.4(@types/node@24.10.1)(jiti@2.5.1):
    dependencies:
      cac: 6.7.14
      debug: 4.4.1
      es-module-lexer: 1.7.0
      pathe: 2.0.3
      vite: 7.0.6(@types/node@24.10.1)(jiti@2.5.1)
    transitivePeerDependencies:
      - '@types/node'
      - jiti
      - less
      - lightningcss
      - sass
      - sass-embedded
      - stylus
      - sugarss
      - supports-color
      - terser
      - tsx
      - yaml

  vite@7.0.6(@types/node@24.10.1)(jiti@2.5.1):
    dependencies:
      esbuild: 0.25.8
      fdir: 6.4.6(picomatch@4.0.3)
      picomatch: 4.0.3
      postcss: 8.5.6
      rollup: 4.46.2
      tinyglobby: 0.2.14
    optionalDependencies:
      '@types/node': 24.10.1
      fsevents: 2.3.3
      jiti: 2.5.1

<<<<<<< HEAD
  vitest@3.2.4(@types/node@24.10.1)(@vitest/ui@3.2.4)(jiti@2.5.1)(jsdom@27.2.0):
=======
  vitest@3.2.4(@types/node@24.1.0)(@vitest/ui@3.2.4(vitest@4.0.14))(jiti@2.5.1)(jsdom@26.1.0):
    dependencies:
      '@types/chai': 5.2.2
      '@vitest/expect': 3.2.4
      '@vitest/mocker': 3.2.4(vite@7.0.6(@types/node@24.1.0)(jiti@2.5.1))
      '@vitest/pretty-format': 3.2.4
      '@vitest/runner': 3.2.4
      '@vitest/snapshot': 3.2.4
      '@vitest/spy': 3.2.4
      '@vitest/utils': 3.2.4
      chai: 5.2.1
      debug: 4.4.1
      expect-type: 1.2.2
      magic-string: 0.30.17
      pathe: 2.0.3
      picomatch: 4.0.3
      std-env: 3.9.0
      tinybench: 2.9.0
      tinyexec: 0.3.2
      tinyglobby: 0.2.14
      tinypool: 1.1.1
      tinyrainbow: 2.0.0
      vite: 7.0.6(@types/node@24.1.0)(jiti@2.5.1)
      vite-node: 3.2.4(@types/node@24.1.0)(jiti@2.5.1)
      why-is-node-running: 2.3.0
    optionalDependencies:
      '@types/node': 24.1.0
      '@vitest/ui': 3.2.4(vitest@4.0.14)
      jsdom: 26.1.0
    transitivePeerDependencies:
      - jiti
      - less
      - lightningcss
      - msw
      - sass
      - sass-embedded
      - stylus
      - sugarss
      - supports-color
      - terser
      - tsx
      - yaml

  vitest@3.2.4(@types/node@24.1.0)(@vitest/ui@3.2.4)(jiti@2.5.1)(jsdom@26.1.0):
>>>>>>> d77c7dba
    dependencies:
      '@types/chai': 5.2.2
      '@vitest/expect': 3.2.4
      '@vitest/mocker': 3.2.4(vite@7.0.6(@types/node@24.10.1)(jiti@2.5.1))
      '@vitest/pretty-format': 3.2.4
      '@vitest/runner': 3.2.4
      '@vitest/snapshot': 3.2.4
      '@vitest/spy': 3.2.4
      '@vitest/utils': 3.2.4
      chai: 5.2.1
      debug: 4.4.1
      expect-type: 1.2.2
      magic-string: 0.30.17
      pathe: 2.0.3
      picomatch: 4.0.3
      std-env: 3.9.0
      tinybench: 2.9.0
      tinyexec: 0.3.2
      tinyglobby: 0.2.14
      tinypool: 1.1.1
      tinyrainbow: 2.0.0
      vite: 7.0.6(@types/node@24.10.1)(jiti@2.5.1)
      vite-node: 3.2.4(@types/node@24.10.1)(jiti@2.5.1)
      why-is-node-running: 2.3.0
    optionalDependencies:
      '@types/node': 24.10.1
      '@vitest/ui': 3.2.4(vitest@3.2.4)
      jsdom: 27.2.0
    transitivePeerDependencies:
      - jiti
      - less
      - lightningcss
      - msw
      - sass
      - sass-embedded
      - stylus
      - sugarss
      - supports-color
      - terser
      - tsx
      - yaml

<<<<<<< HEAD
  vitest@4.0.14(@types/node@24.10.1)(jiti@2.5.1)(jsdom@27.2.0):
    dependencies:
      '@vitest/expect': 4.0.14
      '@vitest/mocker': 4.0.14(vite@7.0.6(@types/node@24.10.1)(jiti@2.5.1))
=======
  vitest@4.0.14(@types/node@24.1.0)(@vitest/ui@3.2.4(vitest@4.0.14))(jiti@2.5.1)(jsdom@26.1.0):
    dependencies:
      '@vitest/expect': 4.0.14
      '@vitest/mocker': 4.0.14(vite@7.0.6(@types/node@24.1.0)(jiti@2.5.1))
>>>>>>> d77c7dba
      '@vitest/pretty-format': 4.0.14
      '@vitest/runner': 4.0.14
      '@vitest/snapshot': 4.0.14
      '@vitest/spy': 4.0.14
      '@vitest/utils': 4.0.14
      es-module-lexer: 1.7.0
      expect-type: 1.2.2
      magic-string: 0.30.21
      obug: 2.1.1
      pathe: 2.0.3
      picomatch: 4.0.3
      std-env: 3.10.0
      tinybench: 2.9.0
      tinyexec: 0.3.2
      tinyglobby: 0.2.15
      tinyrainbow: 3.0.3
<<<<<<< HEAD
      vite: 7.0.6(@types/node@24.10.1)(jiti@2.5.1)
      why-is-node-running: 2.3.0
    optionalDependencies:
      '@types/node': 24.10.1
      jsdom: 27.2.0
=======
      vite: 7.0.6(@types/node@24.1.0)(jiti@2.5.1)
      why-is-node-running: 2.3.0
    optionalDependencies:
      '@types/node': 24.1.0
      '@vitest/ui': 3.2.4(vitest@4.0.14)
      jsdom: 26.1.0
>>>>>>> d77c7dba
    transitivePeerDependencies:
      - jiti
      - less
      - lightningcss
      - msw
      - sass
      - sass-embedded
      - stylus
      - sugarss
      - terser
      - tsx
      - yaml

  w3c-xmlserializer@5.0.0:
    dependencies:
      xml-name-validator: 5.0.0

  webidl-conversions@8.0.0: {}

  whatwg-encoding@3.1.1:
    dependencies:
      iconv-lite: 0.6.3

  whatwg-mimetype@4.0.0: {}

  whatwg-url@15.1.0:
    dependencies:
      tr46: 6.0.0
      webidl-conversions: 8.0.0

  why-is-node-running@2.3.0:
    dependencies:
      siginfo: 2.0.0
      stackback: 0.0.2

  ws@8.18.3: {}

  xml-name-validator@5.0.0: {}

  xmlchars@2.2.0: {}

  zod@4.1.13: {}<|MERGE_RESOLUTION|>--- conflicted
+++ resolved
@@ -21,13 +21,8 @@
         specifier: 5.9.3
         version: 5.9.3
       ultracite:
-<<<<<<< HEAD
         specifier: 6.3.8
         version: 6.3.8(typescript@5.9.3)
-=======
-        specifier: 5.1.2
-        version: 5.1.2(@types/node@24.1.0)(@vitest/ui@3.2.4(vitest@4.0.14))(jiti@2.5.1)(jsdom@26.1.0)(typescript@5.9.2)
->>>>>>> d77c7dba
 
   packages/react-hooks:
     dependencies:
@@ -82,13 +77,8 @@
         specifier: ^3.6.1
         version: 3.6.1(typescript@5.9.3)
       vitest:
-<<<<<<< HEAD
-        specifier: ^3.2.4
-        version: 3.2.4(@types/node@24.10.1)(@vitest/ui@3.2.4)(jiti@2.5.1)(jsdom@27.2.0)
-=======
         specifier: ^4.0.14
         version: 4.0.14(@types/node@24.1.0)(@vitest/ui@3.2.4(vitest@4.0.14))(jiti@2.5.1)(jsdom@26.1.0)
->>>>>>> d77c7dba
 
   packages/typescript-config:
     devDependencies:
@@ -1251,16 +1241,11 @@
   obug@2.1.1:
     resolution: {integrity: sha512-uTqF9MuPraAQ+IsnPf366RG4cP9RtUi7MLO1N3KEc+wb0a6yKpeL0lmk2IB1jY5KHPAlTc6T/JRdC/YqxHNwkQ==}
 
-<<<<<<< HEAD
-  parse5@8.0.0:
-    resolution: {integrity: sha512-9m4m5GSgXjL4AjumKzq1Fgfp3Z8rsvjRNbnkVwfu2ImRqE5D0LnY2QfDen18FSY9C573YU5XxSapdHZTZ2WolA==}
-=======
   obug@2.1.1:
     resolution: {integrity: sha512-uTqF9MuPraAQ+IsnPf366RG4cP9RtUi7MLO1N3KEc+wb0a6yKpeL0lmk2IB1jY5KHPAlTc6T/JRdC/YqxHNwkQ==}
 
   parse5@7.3.0:
     resolution: {integrity: sha512-IInvU7fabl34qmi9gY8XOVxhYyMyuH2xUNpb2q8/Y+7552KlejkRvqvD19nMoUW/uQGGbqNpA6Tufu5FL5BZgw==}
->>>>>>> d77c7dba
 
   path-parse@1.0.7:
     resolution: {integrity: sha512-LDJzPVEEEPR+y48z93A0Ed0yXb8pAByGWo/k5YYdYgpY2/2EsOsksJrq7lOHxryrVOn1ejG6oAp8ahvOIQD8sw==}
@@ -1738,13 +1723,8 @@
       typescript:
         optional: true
 
-<<<<<<< HEAD
   undici-types@7.16.0:
     resolution: {integrity: sha512-Zz+aZWSj8LE6zoxD+xrjh4VfkIG8Ya6LvYkZqtUQGJPZjYl53ypCaUwWqo7eI0x66KBGeRo+mlBEkMSeSZ38Nw==}
-=======
-  undici-types@7.8.0:
-    resolution: {integrity: sha512-9UJ2xGDvQ43tYyVMpuHlsgApydB8ZKfVYTsLDhXkFL/6gfkp+U8xTGdh8pMJv1SpZna0zxG1DwsKZsreLbXBxw==}
->>>>>>> d77c7dba
 
   untyped@2.0.0:
     resolution: {integrity: sha512-nwNCjxJTjNuLCgFr42fEak5OcLuB3ecca+9ksPFNvtfYSLpjf+iJqSIaSnIile6ZPbKYxI5k2AfXqeopGudK/g==}
@@ -2352,11 +2332,7 @@
       chai: 6.2.1
       tinyrainbow: 3.0.3
 
-<<<<<<< HEAD
   '@vitest/mocker@3.2.4(vite@7.0.6(@types/node@24.10.1)(jiti@2.5.1))':
-=======
-  '@vitest/mocker@3.2.4(vite@7.0.6(@types/node@24.1.0)(jiti@2.5.1))':
->>>>>>> d77c7dba
     dependencies:
       '@vitest/spy': 3.2.4
       estree-walker: 3.0.3
@@ -2899,11 +2875,7 @@
       citty: 0.1.6
       cssnano: 7.1.0(postcss@8.5.6)
       defu: 6.1.4
-<<<<<<< HEAD
-      esbuild: 0.25.8
-=======
       esbuild: 0.25.12
->>>>>>> d77c7dba
       jiti: 1.21.7
       mlly: 1.7.4
       pathe: 2.0.3
@@ -2947,13 +2919,7 @@
 
   obug@2.1.1: {}
 
-<<<<<<< HEAD
   parse5@8.0.0:
-=======
-  obug@2.1.1: {}
-
-  parse5@7.3.0:
->>>>>>> d77c7dba
     dependencies:
       entities: 6.0.1
 
@@ -3370,26 +3336,16 @@
 
   ufo@1.6.1: {}
 
-<<<<<<< HEAD
   ultracite@6.3.8(typescript@5.9.3):
-=======
-  ultracite@5.1.2(@types/node@24.1.0)(@vitest/ui@3.2.4(vitest@4.0.14))(jiti@2.5.1)(jsdom@26.1.0)(typescript@5.9.2):
->>>>>>> d77c7dba
     dependencies:
       '@clack/prompts': 0.11.0
       '@trpc/server': 11.7.2(typescript@5.9.3)
       deepmerge: 4.3.1
       glob: 13.0.0
       jsonc-parser: 3.3.1
-<<<<<<< HEAD
       nypm: 0.6.2
       trpc-cli: 0.12.1(@trpc/server@11.7.2(typescript@5.9.3))(zod@4.1.13)
       zod: 4.1.13
-=======
-      trpc-cli: 0.10.2(typescript@5.9.2)
-      vitest: 3.2.4(@types/node@24.1.0)(@vitest/ui@3.2.4(vitest@4.0.14))(jiti@2.5.1)(jsdom@26.1.0)
-      zod: 4.0.14
->>>>>>> d77c7dba
     transitivePeerDependencies:
       - '@orpc/server'
       - '@valibot/to-json-schema'
@@ -3465,11 +3421,7 @@
       - vue-sfc-transformer
       - vue-tsc
 
-<<<<<<< HEAD
   undici-types@7.16.0: {}
-=======
-  undici-types@7.8.0: {}
->>>>>>> d77c7dba
 
   untyped@2.0.0:
     dependencies:
@@ -3521,54 +3473,7 @@
       fsevents: 2.3.3
       jiti: 2.5.1
 
-<<<<<<< HEAD
   vitest@3.2.4(@types/node@24.10.1)(@vitest/ui@3.2.4)(jiti@2.5.1)(jsdom@27.2.0):
-=======
-  vitest@3.2.4(@types/node@24.1.0)(@vitest/ui@3.2.4(vitest@4.0.14))(jiti@2.5.1)(jsdom@26.1.0):
-    dependencies:
-      '@types/chai': 5.2.2
-      '@vitest/expect': 3.2.4
-      '@vitest/mocker': 3.2.4(vite@7.0.6(@types/node@24.1.0)(jiti@2.5.1))
-      '@vitest/pretty-format': 3.2.4
-      '@vitest/runner': 3.2.4
-      '@vitest/snapshot': 3.2.4
-      '@vitest/spy': 3.2.4
-      '@vitest/utils': 3.2.4
-      chai: 5.2.1
-      debug: 4.4.1
-      expect-type: 1.2.2
-      magic-string: 0.30.17
-      pathe: 2.0.3
-      picomatch: 4.0.3
-      std-env: 3.9.0
-      tinybench: 2.9.0
-      tinyexec: 0.3.2
-      tinyglobby: 0.2.14
-      tinypool: 1.1.1
-      tinyrainbow: 2.0.0
-      vite: 7.0.6(@types/node@24.1.0)(jiti@2.5.1)
-      vite-node: 3.2.4(@types/node@24.1.0)(jiti@2.5.1)
-      why-is-node-running: 2.3.0
-    optionalDependencies:
-      '@types/node': 24.1.0
-      '@vitest/ui': 3.2.4(vitest@4.0.14)
-      jsdom: 26.1.0
-    transitivePeerDependencies:
-      - jiti
-      - less
-      - lightningcss
-      - msw
-      - sass
-      - sass-embedded
-      - stylus
-      - sugarss
-      - supports-color
-      - terser
-      - tsx
-      - yaml
-
-  vitest@3.2.4(@types/node@24.1.0)(@vitest/ui@3.2.4)(jiti@2.5.1)(jsdom@26.1.0):
->>>>>>> d77c7dba
     dependencies:
       '@types/chai': 5.2.2
       '@vitest/expect': 3.2.4
@@ -3611,17 +3516,10 @@
       - tsx
       - yaml
 
-<<<<<<< HEAD
-  vitest@4.0.14(@types/node@24.10.1)(jiti@2.5.1)(jsdom@27.2.0):
-    dependencies:
-      '@vitest/expect': 4.0.14
-      '@vitest/mocker': 4.0.14(vite@7.0.6(@types/node@24.10.1)(jiti@2.5.1))
-=======
   vitest@4.0.14(@types/node@24.1.0)(@vitest/ui@3.2.4(vitest@4.0.14))(jiti@2.5.1)(jsdom@26.1.0):
     dependencies:
       '@vitest/expect': 4.0.14
       '@vitest/mocker': 4.0.14(vite@7.0.6(@types/node@24.1.0)(jiti@2.5.1))
->>>>>>> d77c7dba
       '@vitest/pretty-format': 4.0.14
       '@vitest/runner': 4.0.14
       '@vitest/snapshot': 4.0.14
@@ -3638,20 +3536,11 @@
       tinyexec: 0.3.2
       tinyglobby: 0.2.15
       tinyrainbow: 3.0.3
-<<<<<<< HEAD
       vite: 7.0.6(@types/node@24.10.1)(jiti@2.5.1)
       why-is-node-running: 2.3.0
     optionalDependencies:
       '@types/node': 24.10.1
       jsdom: 27.2.0
-=======
-      vite: 7.0.6(@types/node@24.1.0)(jiti@2.5.1)
-      why-is-node-running: 2.3.0
-    optionalDependencies:
-      '@types/node': 24.1.0
-      '@vitest/ui': 3.2.4(vitest@4.0.14)
-      jsdom: 26.1.0
->>>>>>> d77c7dba
     transitivePeerDependencies:
       - jiti
       - less
